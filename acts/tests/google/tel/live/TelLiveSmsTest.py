--- conflicted
+++ resolved
@@ -60,21 +60,7 @@
 class TelLiveSmsTest(TelephonyBaseTest):
     def __init__(self, controllers):
         TelephonyBaseTest.__init__(self, controllers)
-<<<<<<< HEAD
-=======
-        self.tests = (
-            "test_sms_mo_4g", "test_sms_mt_4g", "test_sms_mo_in_call_volte",
-            "test_sms_mt_in_call_volte", "test_sms_mo_in_call_csfb",
-            "test_sms_mt_in_call_csfb", "test_sms_mo_in_call_csfb_1x",
-            "test_sms_mt_in_call_csfb_1x", "test_sms_mo_3g", "test_sms_mt_3g",
-            "test_sms_mo_in_call_wcdma", "test_sms_mt_in_call_wcdma",
-            "test_sms_mo_in_call_1x", "test_sms_mt_in_call_1x",
-            "test_sms_mo_2g", "test_sms_mt_2g", "test_sms_mo_in_call_gsm",
-            "test_sms_mt_in_call_gsm", "test_sms_mo_iwlan",
-            "test_sms_mt_iwlan", "test_sms_mo_in_call_iwlan",
-            "test_sms_mt_in_call_iwlan", "test_sms_mo_in_call_vt",
-            "test_sms_mt_in_call_vt")
->>>>>>> 97b776c4
+
         # The path for "sim config file" should be set
         # in "testbed.config" entry "sim_conf_file".
         self.wifi_network_ssid = self.user_params["wifi_network_ssid"]
