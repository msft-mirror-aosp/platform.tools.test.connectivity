--- conflicted
+++ resolved
@@ -15,6 +15,7 @@
 #   limitations under the License.
 
 import string
+import time
 
 from acts import asserts
 from acts.test_utils.wifi.aware import aware_const as aconsts
@@ -41,11 +42,12 @@
   def __init__(self, controllers):
     AwareBaseTest.__init__(self, controllers)
 
-  def create_base_config(self, is_publish, ptype, stype, payload_size, ttl,
-                         term_ind_on, null_match):
+  def create_base_config(self, caps, is_publish, ptype, stype, payload_size,
+                         ttl, term_ind_on, null_match):
     """Create a base configuration based on input parameters.
 
     Args:
+      caps: device capability dictionary
       is_publish: True if a publish config, else False
       ptype: unsolicited or solicited (used if is_publish is True)
       stype: passive or active (used if is_publish is False)
@@ -78,13 +80,25 @@
           [(10).to_bytes(1, byteorder="big"), "hello there string"
           if not null_match else None,
            bytes(range(40))])
+    else: # PAYLOAD_SIZE_MAX
+      config[aconsts.DISCOVERY_KEY_SERVICE_NAME] = "VeryLong" + "X" * (
+        caps[aconsts.CAP_MAX_SERVICE_NAME_LEN] - 8)
+      config[aconsts.DISCOVERY_KEY_SSI] = ("P" if is_publish else "S") * caps[
+        aconsts.CAP_MAX_SERVICE_SPECIFIC_INFO_LEN]
+      mf = autils.construct_max_match_filter(
+          caps[aconsts.CAP_MAX_MATCH_FILTER_LEN])
+      if null_match:
+        mf[2] = None
+      config[aconsts.DISCOVERY_KEY_MATCH_FILTER_LIST] = autils.encode_list(mf)
+
     return config
 
-  def create_publish_config(self, ptype, payload_size, ttl, term_ind_on,
+  def create_publish_config(self, caps, ptype, payload_size, ttl, term_ind_on,
                             null_match):
     """Create a publish configuration based on input parameters.
 
     Args:
+      caps: device capability dictionary
       ptype: unsolicited or solicited
       payload_size: min, typical, max (PAYLOAD_SIZE_xx)
       ttl: time-to-live configuration (0 - forever)
@@ -93,14 +107,15 @@
     Returns:
       publish discovery configuration object.
     """
-    return self.create_base_config(True, ptype, None, payload_size, ttl,
+    return self.create_base_config(caps, True, ptype, None, payload_size, ttl,
                                    term_ind_on, null_match)
 
-  def create_subscribe_config(self, stype, payload_size, ttl, term_ind_on,
+  def create_subscribe_config(self, caps, stype, payload_size, ttl, term_ind_on,
                               null_match):
     """Create a subscribe configuration based on input parameters.
 
     Args:
+      caps: device capability dictionary
       stype: passive or active
       payload_size: min, typical, max (PAYLOAD_SIZE_xx)
       ttl: time-to-live configuration (0 - forever)
@@ -109,13 +124,12 @@
     Returns:
       subscribe discovery configuration object.
     """
-    return self.create_base_config(False, None, stype, payload_size, ttl,
+    return self.create_base_config(caps, False, None, stype, payload_size, ttl,
                                    term_ind_on, null_match)
 
-  def positive_discovery_test_utility(self, ptype, stype, payload_size, ttl,
-                                      term_ind_on):
+  def positive_discovery_test_utility(self, ptype, stype, payload_size):
     """Utility which runs a positive discovery test:
-    - Discovery (publish/subscribe)
+    - Discovery (publish/subscribe) with TTL=0 (non-self-terminating)
     - Exchange messages
     - Update publish/subscribe
     - Terminate
@@ -124,11 +138,11 @@
       ptype: Publish discovery type
       stype: Subscribe discovery type
       payload_size: One of PAYLOAD_SIZE_* constants - MIN, TYPICAL, MAX
-      ttl: Duration of discovery session, 0 for unlimited
-      term_ind_on: True if a termination indication is wanted, False otherwise
     """
     p_dut = self.android_devices[0]
+    p_dut.pretty_name = "Publisher"
     s_dut = self.android_devices[1]
+    s_dut.pretty_name = "Subscriber"
 
     # Publisher+Subscriber: attach and wait for confirmation
     p_id = p_dut.droid.wifiAwareAttach(False)
@@ -137,14 +151,24 @@
     autils.wait_for_event(s_dut, aconsts.EVENT_CB_ON_ATTACHED)
 
     # Publisher: start publish and wait for confirmation
-    p_config = self.create_publish_config(ptype, payload_size, ttl, term_ind_on,
-                                          null_match=False)
+    p_config = self.create_publish_config(
+        p_dut.aware_capabilities,
+        ptype,
+        payload_size,
+        ttl=0,
+        term_ind_on=False,
+        null_match=False)
     p_disc_id = p_dut.droid.wifiAwarePublish(p_id, p_config)
     autils.wait_for_event(p_dut, aconsts.SESSION_CB_ON_PUBLISH_STARTED)
 
     # Subscriber: start subscribe and wait for confirmation
-    s_config = self.create_subscribe_config(stype, payload_size, ttl,
-                                            term_ind_on, null_match=True)
+    s_config = self.create_subscribe_config(
+        s_dut.aware_capabilities,
+        stype,
+        payload_size,
+        ttl=0,
+        term_ind_on=False,
+        null_match=True)
     s_disc_id = s_dut.droid.wifiAwareSubscribe(s_id, s_config)
     autils.wait_for_event(s_dut, aconsts.SESSION_CB_ON_SUBSCRIBE_STARTED)
 
@@ -231,32 +255,20 @@
         "Discovery mismatch: match filter")
 
     # Subscribe: update subscribe and wait for confirmation
-    s_config = self.create_subscribe_config(stype, payload_size, ttl,
-                                            term_ind_on, null_match=False)
+    s_config = self.create_subscribe_config(
+        s_dut.aware_capabilities,
+        stype,
+        payload_size,
+        ttl=0,
+        term_ind_on=False,
+        null_match=False)
     s_dut.droid.wifiAwareUpdateSubscribe(s_disc_id, s_config)
     autils.wait_for_event(s_dut, aconsts.SESSION_CB_ON_SESSION_CONFIG_UPDATED)
-
-    # Subscriber: should not get a new service discovery (no new information)
-    autils.fail_on_event(s_dut, aconsts.SESSION_CB_ON_SERVICE_DISCOVERED)
-
-    # Publisher: should never get a service discovery event!
-    autils.fail_on_event(p_dut, aconsts.SESSION_CB_ON_SERVICE_DISCOVERED)
 
     # Publisher+Subscriber: Terminate sessions
     p_dut.droid.wifiAwareDestroyDiscoverySession(p_disc_id)
     s_dut.droid.wifiAwareDestroyDiscoverySession(s_disc_id)
 
-<<<<<<< HEAD
-    # Publisher+Subscriber: Expect (or not) to receive termination indication
-    # Note: if TTL is 0 (i.e. continuous session - which we terminate
-    # explicitly) then do not expect indications no matter the configuration
-    if term_ind_on and ttl != 0:
-      autils.wait_for_event(p_dut, aconsts.SESSION_CB_ON_SESSION_TERMINATED)
-      autils.wait_for_event(s_dut, aconsts.SESSION_CB_ON_SESSION_TERMINATED)
-    else:
-      autils.fail_on_event(p_dut, aconsts.SESSION_CB_ON_SESSION_TERMINATED)
-      autils.fail_on_event(s_dut, aconsts.SESSION_CB_ON_SESSION_TERMINATED)
-=======
     # sleep for timeout period and then verify all 'fail_on_event' together
     time.sleep(autils.EVENT_TIMEOUT)
 
@@ -419,7 +431,6 @@
 
     # verify that there were no other events
     autils.verify_no_more_events(dut)
->>>>>>> 531eeea2
 
   def discovery_mismatch_test_utility(self,
                                       is_expected_to_pass,
@@ -508,79 +519,74 @@
   #######################################
   # Positive tests key:
   #
-  # names is: test_<pub_type>_<sub_type>_<size>_<lifetime>_<term_ind>,
+  # names is: test_<pub_type>_<sub_type>_<size>
   # where:
   #
   # pub_type: Type of publish discovery session: unsolicited or solicited.
   # sub_type: Type of subscribe discovery session: passive or active.
   # size: Size of payload fields (service name, service specific info, and match
   # filter: typical, max, or min.
-  # lifetime: Discovery session lifetime: ongoing or limited.
-  # term_ind: Termination indication enabled or disabled: termind or "".
-  #           Only relevant for limited lifetime (i.e. TTL != 0).
-  #######################################
-
-  def test_positive_unsolicited_passive_typical_ongoing(self):
+  #######################################
+
+  def test_positive_unsolicited_passive_typical(self):
     """Functional test case / Discovery test cases / positive test case:
     - Solicited publish + passive subscribe
     - Typical payload fields size
-    - Ongoing lifetime (i.e. no TTL specified)
 
     Verifies that discovery and message exchange succeeds.
     """
     self.positive_discovery_test_utility(
         ptype=aconsts.PUBLISH_TYPE_UNSOLICITED,
         stype=aconsts.SUBSCRIBE_TYPE_PASSIVE,
-        payload_size=self.PAYLOAD_SIZE_TYPICAL,
-        ttl=0,
-        term_ind_on=True)  # term_ind_on is irrelevant since ttl=0
-
-  def test_positive_unsolicited_passive_min_ongoing(self):
+        payload_size=self.PAYLOAD_SIZE_TYPICAL)
+
+  def test_positive_unsolicited_passive_min(self):
     """Functional test case / Discovery test cases / positive test case:
     - Solicited publish + passive subscribe
     - Minimal payload fields size
-    - Ongoing lifetime (i.e. no TTL specified)
 
     Verifies that discovery and message exchange succeeds.
     """
     self.positive_discovery_test_utility(
         ptype=aconsts.PUBLISH_TYPE_UNSOLICITED,
         stype=aconsts.SUBSCRIBE_TYPE_PASSIVE,
-        payload_size=self.PAYLOAD_SIZE_MIN,
-        ttl=0,
-        term_ind_on=True)  # term_ind_on is irrelevant since ttl=0
-
-  def test_positive_solicited_active_typical_ongoing(self):
+        payload_size=self.PAYLOAD_SIZE_MIN)
+
+  def test_positive_unsolicited_passive_max(self):
+    """Functional test case / Discovery test cases / positive test case:
+    - Solicited publish + passive subscribe
+    - Maximal payload fields size
+
+    Verifies that discovery and message exchange succeeds.
+    """
+    self.positive_discovery_test_utility(
+        ptype=aconsts.PUBLISH_TYPE_UNSOLICITED,
+        stype=aconsts.SUBSCRIBE_TYPE_PASSIVE,
+        payload_size=self.PAYLOAD_SIZE_MAX)
+
+
+  def test_positive_solicited_active_typical(self):
     """Functional test case / Discovery test cases / positive test case:
     - Unsolicited publish + active subscribe
     - Typical payload fields size
-    - Ongoing lifetime (i.e. no TTL specified)
 
     Verifies that discovery and message exchange succeeds.
     """
     self.positive_discovery_test_utility(
         ptype=aconsts.PUBLISH_TYPE_SOLICITED,
         stype=aconsts.SUBSCRIBE_TYPE_ACTIVE,
-        payload_size=self.PAYLOAD_SIZE_TYPICAL,
-        ttl=0,
-        term_ind_on=True)  # term_ind_on is irrelevant since ttl=0
-
-  def test_positive_solicited_active_min_ongoing(self):
+        payload_size=self.PAYLOAD_SIZE_TYPICAL)
+
+  def test_positive_solicited_active_min(self):
     """Functional test case / Discovery test cases / positive test case:
     - Unsolicited publish + active subscribe
     - Minimal payload fields size
-    - Ongoing lifetime (i.e. no TTL specified)
 
     Verifies that discovery and message exchange succeeds.
     """
     self.positive_discovery_test_utility(
         ptype=aconsts.PUBLISH_TYPE_SOLICITED,
         stype=aconsts.SUBSCRIBE_TYPE_ACTIVE,
-<<<<<<< HEAD
-        payload_size=self.PAYLOAD_SIZE_MIN,
-        ttl=0,
-        term_ind_on=True)  # term_ind_on is irrelevant since ttl=0
-=======
         payload_size=self.PAYLOAD_SIZE_MIN)
 
   def test_positive_solicited_active_max(self):
@@ -790,5 +796,4 @@
         p_type=aconsts.PUBLISH_TYPE_SOLICITED,
         s_type=aconsts.SUBSCRIBE_TYPE_ACTIVE,
         p_mf_1="hello there string",
-        s_mf_1="goodbye there string")
->>>>>>> 531eeea2
+        s_mf_1="goodbye there string")