--- conflicted
+++ resolved
@@ -32,18 +32,9 @@
     def setup_class(self):
         self.publisher = self.android_devices[0]
         self.subscriber = self.android_devices[1]
-<<<<<<< HEAD
-        required_params = (
-            "config_request1",
-            "config_request2",
-            "publish_config",
-            "subscribe_config"
-        )
-=======
         required_params = ("config_request1", "config_request2",
                            "publish_data", "publish_settings",
                            "subscribe_data", "subscribe_settings")
->>>>>>> cdd2f330
         self.unpack_userparams(required_params)
         self.msg_id = 10
 
