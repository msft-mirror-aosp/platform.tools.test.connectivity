--- conflicted
+++ resolved
@@ -19,11 +19,7 @@
 import queue
 import time
 
-<<<<<<< HEAD
-import acts.base_test
-=======
 from acts.test_utils.net import ui_utils as uutils
->>>>>>> 7f5a3297
 import acts.test_utils.wifi.wifi_test_utils as wutils
 from acts.test_utils.wifi.WifiBaseTest import WifiBaseTest
 
@@ -54,9 +50,6 @@
 
 UNKNOWN_FQDN = "@#@@!00fffffx"
 
-<<<<<<< HEAD
-class WifiPasspointTest(acts.base_test.BaseTestClass):
-=======
 # Constants for Boingo UI automator
 EDIT_TEXT_CLASS_NAME = "android.widget.EditText"
 PASSWORD_TEXT = "Password"
@@ -64,7 +57,6 @@
 BOINGO_UI_TEXT = "Online Sign Up"
 
 class WifiPasspointTest(WifiBaseTest):
->>>>>>> 7f5a3297
     """Tests for APIs in Android's WifiManager class.
 
     Test Bed Requirement:
