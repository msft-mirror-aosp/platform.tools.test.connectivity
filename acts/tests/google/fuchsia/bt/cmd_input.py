--- conflicted
+++ resolved
@@ -1473,294 +1473,6 @@
         except Exception as err:
             self.log.error(FAILURE.format(cmd, err))
 
-<<<<<<< HEAD
-    """End Profile Server wrappers"""
-    """Begin AVDTP wrappers"""
-    def complete_avdtp_init(self, text, line, begidx, endidx):
-        roles = ["sink", "source"]
-        if not text:
-            completions = roles
-        else:
-            completions = [s for s in roles if s.startswith(text)]
-        return completions
-
-    def do_avdtp_init(self, role):
-        """
-        Description: Init the AVDTP and A2DP service corresponding to the input
-        role.
-
-        Input(s):
-            role: The specified role. Either 'source' or 'sink'.
-
-        Usage:
-          Examples:
-            avdtp_init source
-            avdtp_init sink
-        """
-        cmd = "Initialize AVDTP proxy"
-        try:
-            result = self.pri_dut.avdtp_lib.init(role)
-            self.log.info(result)
-        except Exception as err:
-            self.log.error(FAILURE.format(cmd, err))
-
-    def do_avdtp_kill_a2dp_sink(self, line):
-        """
-        Description: Quickly kill any A2DP sink service currently running on the
-        device.
-
-        Usage:
-          Examples:
-            avdtp_kill_a2dp_sink
-        """
-        cmd = "Killing A2DP sink"
-        try:
-            result = self.pri_dut.control_daemon("bt-a2dp-sink.cmx", "stop")
-            self.log.info(result)
-        except Exception as err:
-            self.log.error(FAILURE.format(cmd, err))
-
-    def do_avdtp_kill_a2dp_source(self, line):
-        """
-        Description: Quickly kill any A2DP source service currently running on
-        the device.
-
-        Usage:
-          Examples:
-            avdtp_kill_a2dp_source
-        """
-        cmd = "Killing A2DP source"
-        try:
-            result = self.pri_dut.control_daemon("bt-a2dp-source.cmx", "stop")
-            self.log.info(result)
-        except Exception as err:
-            self.log.error(FAILURE.format(cmd, err))
-
-    def do_avdtp_get_connected_peers(self, line):
-        """
-        Description: Get the connected peers for the AVDTP service
-
-        Usage:
-          Examples:
-            avdtp_get_connected_peers
-        """
-        cmd = "AVDTP get connected peers"
-        try:
-            result = self.pri_dut.avdtp_lib.getConnectedPeers()
-            self.log.info(result)
-        except Exception as err:
-            self.log.error(FAILURE.format(cmd, err))
-
-    def do_avdtp_set_configuration(self, peer_id):
-        """
-        Description: Send AVDTP command to connected peer: set configuration
-
-        Input(s):
-            peer_id: The specified peer_id.
-
-        Usage:
-          Examples:
-            avdtp_set_configuration <peer_id>
-        """
-        cmd = "Send AVDTP set configuration to connected peer"
-        try:
-            result = self.pri_dut.avdtp_lib.setConfiguration(int(peer_id))
-            self.log.info(result)
-        except Exception as err:
-            self.log.error(FAILURE.format(cmd, err))
-
-    def do_avdtp_get_configuration(self, peer_id):
-        """
-        Description: Send AVDTP command to connected peer: get configuration
-
-        Input(s):
-            peer_id: The specified peer_id.
-
-        Usage:
-          Examples:
-            avdtp_get_configuration <peer_id>
-        """
-        cmd = "Send AVDTP get configuration to connected peer"
-        try:
-            result = self.pri_dut.avdtp_lib.getConfiguration(int(peer_id))
-            self.log.info(result)
-        except Exception as err:
-            self.log.error(FAILURE.format(cmd, err))
-
-    def do_avdtp_get_capabilities(self, peer_id):
-        """
-        Description: Send AVDTP command to connected peer: get capabilities
-
-        Input(s):
-            peer_id: The specified peer_id.
-
-        Usage:
-          Examples:
-            avdtp_get_capabilities <peer_id>
-        """
-        cmd = "Send AVDTP get capabilities to connected peer"
-        try:
-            result = self.pri_dut.avdtp_lib.getCapabilities(int(peer_id))
-            self.log.info(result)
-        except Exception as err:
-            self.log.error(FAILURE.format(cmd, err))
-
-    def do_avdtp_get_all_capabilities(self, peer_id):
-        """
-        Description: Send AVDTP command to connected peer: get all capabilities
-
-        Input(s):
-            peer_id: The specified peer_id.
-
-        Usage:
-          Examples:
-            avdtp_get_all_capabilities <peer_id>
-        """
-        cmd = "Send AVDTP get all capabilities to connected peer"
-        try:
-            result = self.pri_dut.avdtp_lib.getAllCapabilities(int(peer_id))
-            self.log.info(result)
-        except Exception as err:
-            self.log.error(FAILURE.format(cmd, err))
-
-    def do_avdtp_reconfigure_stream(self, peer_id):
-        """
-        Description: Send AVDTP command to connected peer: reconfigure stream
-
-        Input(s):
-            peer_id: The specified peer_id.
-
-        Usage:
-          Examples:
-            avdtp_reconfigure_stream <peer_id>
-        """
-        cmd = "Send AVDTP reconfigure stream to connected peer"
-        try:
-            result = self.pri_dut.avdtp_lib.reconfigureStream(int(peer_id))
-            self.log.info(result)
-        except Exception as err:
-            self.log.error(FAILURE.format(cmd, err))
-
-    def do_avdtp_suspend_stream(self, peer_id):
-        """
-        Description: Send AVDTP command to connected peer: suspend stream
-
-        Input(s):
-            peer_id: The specified peer_id.
-
-        Usage:
-          Examples:
-            avdtp_suspend_stream <peer_id>
-        """
-        cmd = "Send AVDTP suspend stream to connected peer"
-        try:
-            result = self.pri_dut.avdtp_lib.suspendStream(int(peer_id))
-            self.log.info(result)
-        except Exception as err:
-            self.log.error(FAILURE.format(cmd, err))
-
-    def do_avdtp_suspend_reconfigure(self, peer_id):
-        """
-        Description: Send AVDTP command to connected peer: suspend reconfigure
-
-        Input(s):
-            peer_id: The specified peer_id.
-
-        Usage:
-          Examples:
-            avdtp_suspend_reconfigure <peer_id>
-        """
-        cmd = "Send AVDTP suspend reconfigure to connected peer"
-        try:
-            result = self.pri_dut.avdtp_lib.suspendAndReconfigure(int(peer_id))
-            self.log.info(result)
-        except Exception as err:
-            self.log.error(FAILURE.format(cmd, err))
-
-    def do_avdtp_release_stream(self, peer_id):
-        """
-        Description: Send AVDTP command to connected peer: release stream
-
-        Input(s):
-            peer_id: The specified peer_id.
-
-        Usage:
-          Examples:
-            avdtp_release_stream <peer_id>
-        """
-        cmd = "Send AVDTP release stream to connected peer"
-        try:
-            result = self.pri_dut.avdtp_lib.releaseStream(int(peer_id))
-            self.log.info(result)
-        except Exception as err:
-            self.log.error(FAILURE.format(cmd, err))
-
-    def do_avdtp_establish_stream(self, peer_id):
-        """
-        Description: Send AVDTP command to connected peer: establish stream
-
-        Input(s):
-            peer_id: The specified peer_id.
-
-        Usage:
-          Examples:
-            avdtp_establish_stream <peer_id>
-        """
-        cmd = "Send AVDTP establish stream to connected peer"
-        try:
-            result = self.pri_dut.avdtp_lib.establishStream(int(peer_id))
-            self.log.info(result)
-        except Exception as err:
-            self.log.error(FAILURE.format(cmd, err))
-
-    def do_avdtp_start_stream(self, peer_id):
-        """
-        Description: Send AVDTP command to connected peer: start stream
-
-        Input(s):
-            peer_id: The specified peer_id.
-
-        Usage:
-          Examples:
-            avdtp_start_stream <peer_id>
-        """
-        cmd = "Send AVDTP start stream to connected peer"
-        try:
-            result = self.pri_dut.avdtp_lib.startStream(int(peer_id))
-            self.log.info(result)
-        except Exception as err:
-            self.log.error(FAILURE.format(cmd, err))
-
-    def do_avdtp_abort_stream(self, peer_id):
-        """
-        Description: Send AVDTP command to connected peer: abort stream
-
-        Input(s):
-            peer_id: The specified peer_id.
-
-        Usage:
-          Examples:
-            avdtp_abort_stream <peer_id>
-        """
-        cmd = "Send AVDTP abort stream to connected peer"
-        try:
-            result = self.pri_dut.avdtp_lib.abortStream(int(peer_id))
-            self.log.info(result)
-        except Exception as err:
-            self.log.error(FAILURE.format(cmd, err))
-
-    def do_avdtp_remove_service(self, line):
-        """
-        Description: Removes the AVDTP service in use.
-
-        Usage:
-          Examples:
-            avdtp_establish_stream <peer_id>
-        """
-        cmd = "Remove AVDTP service"
-        try:
-            result = self.pri_dut.avdtp_lib.removeService()
-=======
     def do_sdp_connect_l2cap(self, psm):
         """
         Description: Send an l2cap connection request over an input psm value.
@@ -1800,13 +1512,298 @@
         try:
             result = self.pri_dut.sdp_lib.connectL2cap(self.unique_mac_addr_id,
                                                        int(psm, 16))
->>>>>>> a0cd1fa4
-            self.log.info(result)
-        except Exception as err:
-            self.log.error(FAILURE.format(cmd, err))
-
-<<<<<<< HEAD
-    """End AVDTP wrappers"""
-=======
+            self.log.info(result)
+        except Exception as err:
+            self.log.error(FAILURE.format(cmd, err))
+
     """End Profile Server wrappers"""
->>>>>>> a0cd1fa4
+    """Begin AVDTP wrappers"""
+    def complete_avdtp_init(self, text, line, begidx, endidx):
+        roles = ["sink", "source"]
+        if not text:
+            completions = roles
+        else:
+            completions = [s for s in roles if s.startswith(text)]
+        return completions
+
+    def do_avdtp_init(self, role):
+        """
+        Description: Init the AVDTP and A2DP service corresponding to the input
+        role.
+
+        Input(s):
+            role: The specified role. Either 'source' or 'sink'.
+
+        Usage:
+          Examples:
+            avdtp_init source
+            avdtp_init sink
+        """
+        cmd = "Initialize AVDTP proxy"
+        try:
+            result = self.pri_dut.avdtp_lib.init(role)
+            self.log.info(result)
+        except Exception as err:
+            self.log.error(FAILURE.format(cmd, err))
+
+    def do_avdtp_kill_a2dp_sink(self, line):
+        """
+        Description: Quickly kill any A2DP sink service currently running on the
+        device.
+
+        Usage:
+          Examples:
+            avdtp_kill_a2dp_sink
+        """
+        cmd = "Killing A2DP sink"
+        try:
+            result = self.pri_dut.control_daemon("bt-a2dp-sink.cmx", "stop")
+            self.log.info(result)
+        except Exception as err:
+            self.log.error(FAILURE.format(cmd, err))
+
+    def do_avdtp_kill_a2dp_source(self, line):
+        """
+        Description: Quickly kill any A2DP source service currently running on
+        the device.
+
+        Usage:
+          Examples:
+            avdtp_kill_a2dp_source
+        """
+        cmd = "Killing A2DP source"
+        try:
+            result = self.pri_dut.control_daemon("bt-a2dp-source.cmx", "stop")
+            self.log.info(result)
+        except Exception as err:
+            self.log.error(FAILURE.format(cmd, err))
+
+    def do_avdtp_get_connected_peers(self, line):
+        """
+        Description: Get the connected peers for the AVDTP service
+
+        Usage:
+          Examples:
+            avdtp_get_connected_peers
+        """
+        cmd = "AVDTP get connected peers"
+        try:
+            result = self.pri_dut.avdtp_lib.getConnectedPeers()
+            self.log.info(result)
+        except Exception as err:
+            self.log.error(FAILURE.format(cmd, err))
+
+    def do_avdtp_set_configuration(self, peer_id):
+        """
+        Description: Send AVDTP command to connected peer: set configuration
+
+        Input(s):
+            peer_id: The specified peer_id.
+
+        Usage:
+          Examples:
+            avdtp_set_configuration <peer_id>
+        """
+        cmd = "Send AVDTP set configuration to connected peer"
+        try:
+            result = self.pri_dut.avdtp_lib.setConfiguration(int(peer_id))
+            self.log.info(result)
+        except Exception as err:
+            self.log.error(FAILURE.format(cmd, err))
+
+    def do_avdtp_get_configuration(self, peer_id):
+        """
+        Description: Send AVDTP command to connected peer: get configuration
+
+        Input(s):
+            peer_id: The specified peer_id.
+
+        Usage:
+          Examples:
+            avdtp_get_configuration <peer_id>
+        """
+        cmd = "Send AVDTP get configuration to connected peer"
+        try:
+            result = self.pri_dut.avdtp_lib.getConfiguration(int(peer_id))
+            self.log.info(result)
+        except Exception as err:
+            self.log.error(FAILURE.format(cmd, err))
+
+    def do_avdtp_get_capabilities(self, peer_id):
+        """
+        Description: Send AVDTP command to connected peer: get capabilities
+
+        Input(s):
+            peer_id: The specified peer_id.
+
+        Usage:
+          Examples:
+            avdtp_get_capabilities <peer_id>
+        """
+        cmd = "Send AVDTP get capabilities to connected peer"
+        try:
+            result = self.pri_dut.avdtp_lib.getCapabilities(int(peer_id))
+            self.log.info(result)
+        except Exception as err:
+            self.log.error(FAILURE.format(cmd, err))
+
+    def do_avdtp_get_all_capabilities(self, peer_id):
+        """
+        Description: Send AVDTP command to connected peer: get all capabilities
+
+        Input(s):
+            peer_id: The specified peer_id.
+
+        Usage:
+          Examples:
+            avdtp_get_all_capabilities <peer_id>
+        """
+        cmd = "Send AVDTP get all capabilities to connected peer"
+        try:
+            result = self.pri_dut.avdtp_lib.getAllCapabilities(int(peer_id))
+            self.log.info(result)
+        except Exception as err:
+            self.log.error(FAILURE.format(cmd, err))
+
+    def do_avdtp_reconfigure_stream(self, peer_id):
+        """
+        Description: Send AVDTP command to connected peer: reconfigure stream
+
+        Input(s):
+            peer_id: The specified peer_id.
+
+        Usage:
+          Examples:
+            avdtp_reconfigure_stream <peer_id>
+        """
+        cmd = "Send AVDTP reconfigure stream to connected peer"
+        try:
+            result = self.pri_dut.avdtp_lib.reconfigureStream(int(peer_id))
+            self.log.info(result)
+        except Exception as err:
+            self.log.error(FAILURE.format(cmd, err))
+
+    def do_avdtp_suspend_stream(self, peer_id):
+        """
+        Description: Send AVDTP command to connected peer: suspend stream
+
+        Input(s):
+            peer_id: The specified peer_id.
+
+        Usage:
+          Examples:
+            avdtp_suspend_stream <peer_id>
+        """
+        cmd = "Send AVDTP suspend stream to connected peer"
+        try:
+            result = self.pri_dut.avdtp_lib.suspendStream(int(peer_id))
+            self.log.info(result)
+        except Exception as err:
+            self.log.error(FAILURE.format(cmd, err))
+
+    def do_avdtp_suspend_reconfigure(self, peer_id):
+        """
+        Description: Send AVDTP command to connected peer: suspend reconfigure
+
+        Input(s):
+            peer_id: The specified peer_id.
+
+        Usage:
+          Examples:
+            avdtp_suspend_reconfigure <peer_id>
+        """
+        cmd = "Send AVDTP suspend reconfigure to connected peer"
+        try:
+            result = self.pri_dut.avdtp_lib.suspendAndReconfigure(int(peer_id))
+            self.log.info(result)
+        except Exception as err:
+            self.log.error(FAILURE.format(cmd, err))
+
+    def do_avdtp_release_stream(self, peer_id):
+        """
+        Description: Send AVDTP command to connected peer: release stream
+
+        Input(s):
+            peer_id: The specified peer_id.
+
+        Usage:
+          Examples:
+            avdtp_release_stream <peer_id>
+        """
+        cmd = "Send AVDTP release stream to connected peer"
+        try:
+            result = self.pri_dut.avdtp_lib.releaseStream(int(peer_id))
+            self.log.info(result)
+        except Exception as err:
+            self.log.error(FAILURE.format(cmd, err))
+
+    def do_avdtp_establish_stream(self, peer_id):
+        """
+        Description: Send AVDTP command to connected peer: establish stream
+
+        Input(s):
+            peer_id: The specified peer_id.
+
+        Usage:
+          Examples:
+            avdtp_establish_stream <peer_id>
+        """
+        cmd = "Send AVDTP establish stream to connected peer"
+        try:
+            result = self.pri_dut.avdtp_lib.establishStream(int(peer_id))
+            self.log.info(result)
+        except Exception as err:
+            self.log.error(FAILURE.format(cmd, err))
+
+    def do_avdtp_start_stream(self, peer_id):
+        """
+        Description: Send AVDTP command to connected peer: start stream
+
+        Input(s):
+            peer_id: The specified peer_id.
+
+        Usage:
+          Examples:
+            avdtp_start_stream <peer_id>
+        """
+        cmd = "Send AVDTP start stream to connected peer"
+        try:
+            result = self.pri_dut.avdtp_lib.startStream(int(peer_id))
+            self.log.info(result)
+        except Exception as err:
+            self.log.error(FAILURE.format(cmd, err))
+
+    def do_avdtp_abort_stream(self, peer_id):
+        """
+        Description: Send AVDTP command to connected peer: abort stream
+
+        Input(s):
+            peer_id: The specified peer_id.
+
+        Usage:
+          Examples:
+            avdtp_abort_stream <peer_id>
+        """
+        cmd = "Send AVDTP abort stream to connected peer"
+        try:
+            result = self.pri_dut.avdtp_lib.abortStream(int(peer_id))
+            self.log.info(result)
+        except Exception as err:
+            self.log.error(FAILURE.format(cmd, err))
+
+    def do_avdtp_remove_service(self, line):
+        """
+        Description: Removes the AVDTP service in use.
+
+        Usage:
+          Examples:
+            avdtp_establish_stream <peer_id>
+        """
+        cmd = "Remove AVDTP service"
+        try:
+            result = self.pri_dut.avdtp_lib.removeService()
+            self.log.info(result)
+        except Exception as err:
+            self.log.error(FAILURE.format(cmd, err))
+
+    """End AVDTP wrappers"""