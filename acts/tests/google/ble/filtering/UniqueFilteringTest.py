--- conflicted
+++ resolved
@@ -45,23 +45,6 @@
         if self.droid_list[1]['max_advertisements'] == 0:
             self.tests = ()
             return
-<<<<<<< HEAD
-        self.tests = (
-            "test_scan_flush_pending_scan_results",
-            "test_scan_non_existent_name_filter",
-            "test_scan_advertisement_with_device_service_uuid_filter_expect_no_events",
-            "test_scan_filter_device_address",
-        )
-        if self.droid_list[1]['max_advertisements'] > 1:
-            self.tests = self.tests + \
-                ("test_scan_filtering_multiple_advertisements_manufacturer_data",
-                 )
-        if self.droid_list[0]['batch_scan_supported']:
-            self.tests = self.tests + (
-                "test_scan_flush_results_without_on_batch_scan_results_triggered",
-                "test_scan_trigger_on_batch_scan_results",)
-=======
->>>>>>> 9b678b30
 
     def blescan_verify_onfailure_event_handler(self, event):
         self.log.debug("Verifying onFailure event")
