#/usr/bin/env python3.4
#
# Copyright (C) 2016 The Android Open Source Project
#
# Licensed under the Apache License, Version 2.0 (the "License"); you may not
# use this file except in compliance with the License. You may obtain a copy of
# the License at
#
# http://www.apache.org/licenses/LICENSE-2.0
#
# Unless required by applicable law or agreed to in writing, software
# distributed under the License is distributed on an "AS IS" BASIS, WITHOUT
# WARRANTIES OR CONDITIONS OF ANY KIND, either express or implied. See the
# License for the specific language governing permissions and limitations under
# the License.

"""
Test script to exercise Gatt Apis.
"""

from acts.controllers.android import SL4AAPIError
from acts.test_utils.bt.BluetoothBaseTest import BluetoothBaseTest
from acts.test_utils.bt.bt_test_utils import log_energy_info
from acts.test_utils.bt.bt_test_utils import setup_multiple_devices_for_bt_test


class GattApiTest(BluetoothBaseTest):

    def __init__(self, controllers):
        BluetoothBaseTest.__init__(self, controllers)
        self.ad = self.android_devices[0]
<<<<<<< HEAD
        self.tests = (
            "test_open_gatt_server",
            "test_open_gatt_server_on_same_callback",
            "test_open_gatt_server_on_invalid_callback",
        )
=======
>>>>>>> 0ab6f014

    def setup_class(self):
        return setup_multiple_devices_for_bt_test(self.android_devices)

    def setup_test(self):
        self.log.debug(log_energy_info(self.android_devices, "Start"))
        for a in self.android_devices:
            a.ed.clear_all_events()
        return True

    def teardown_test(self):
        self.log.debug(log_energy_info(self.android_devices, "End"))
        return True

    @BluetoothBaseTest.bt_test_wrap
    def test_open_gatt_server(self):
        """Test a gatt server.

        Test opening a gatt server.

        Steps:
        1. Create a gatt server callback.
        2. Open the gatt server.

        Expected Result:
        Api to open gatt server should not fail.

        Returns:
          Pass if True
          Fail if False

        TAGS: LE, GATT
        Priority: 1
        """
        gatt_server_cb = self.ad.droid.gattServerCreateGattServerCallback()
        self.ad.droid.gattServerOpenGattServer(gatt_server_cb)
        return True

    @BluetoothBaseTest.bt_test_wrap
    def test_open_gatt_server_on_same_callback(self):
        """Test repetitive opening of a gatt server.

        Test opening a gatt server on the same callback twice in a row.

        Steps:
        1. Create a gatt server callback.
        2. Open the gatt server.
        3. Open the gatt server on the same callback as step 2.

        Expected Result:
        Api to open gatt server should not fail.

        Returns:
          Pass if True
          Fail if False

        TAGS: LE, GATT
        Priority: 2
        """
        gatt_server_cb = self.ad.droid.gattServerCreateGattServerCallback()
        self.ad.droid.gattServerOpenGattServer(gatt_server_cb)
        self.ad.droid.gattServerOpenGattServer(gatt_server_cb)
        return True

    @BluetoothBaseTest.bt_test_wrap
    def test_open_gatt_server_on_invalid_callback(self):
        """Test gatt server an an invalid callback.

        Test opening a gatt server with an invalid callback.

        Steps:
        1. Open a gatt server with the gall callback set to -1.

        Expected Result:
        Api should fail to open a gatt server.

        Returns:
          Pass if True
          Fail if False

        TAGS: LE, GATT
        Priority: 2
        """
        invalid_callback_index = -1
        try:
            self.ad.droid.gattServerOpenGattServer(invalid_callback_index)
        except SL4AAPIError as e:
            self.log.info("Failed successfully with exception: {}.".format(e))
            return True
        return False<|MERGE_RESOLUTION|>--- conflicted
+++ resolved
@@ -29,14 +29,6 @@
     def __init__(self, controllers):
         BluetoothBaseTest.__init__(self, controllers)
         self.ad = self.android_devices[0]
-<<<<<<< HEAD
-        self.tests = (
-            "test_open_gatt_server",
-            "test_open_gatt_server_on_same_callback",
-            "test_open_gatt_server_on_invalid_callback",
-        )
-=======
->>>>>>> 0ab6f014
 
     def setup_class(self):
         return setup_multiple_devices_for_bt_test(self.android_devices)
