#/usr/bin/env python3.4
#
# Copyright (C) 2016 The Android Open Source Project
#
# Licensed under the Apache License, Version 2.0 (the "License"); you may not
# use this file except in compliance with the License. You may obtain a copy of
# the License at
#
# http://www.apache.org/licenses/LICENSE-2.0
#
# Unless required by applicable law or agreed to in writing, software
# distributed under the License is distributed on an "AS IS" BASIS, WITHOUT
# WARRANTIES OR CONDITIONS OF ANY KIND, either express or implied. See the
# License for the specific language governing permissions and limitations under
# the License.
"""
This test script exercises different GATT connection tests.
"""

import pprint
from queue import Empty
import time
from contextlib import suppress

from acts.test_utils.bt.BluetoothBaseTest import BluetoothBaseTest
from acts.test_utils.bt.GattEnum import GattCharacteristic
from acts.test_utils.bt.GattEnum import GattDescriptor
from acts.test_utils.bt.GattEnum import GattService
from acts.test_utils.bt.GattEnum import MtuSize
from acts.test_utils.bt.GattEnum import GattCbErr
from acts.test_utils.bt.GattEnum import GattCbStrings
from acts.test_utils.bt.bt_gatt_utils import disconnect_gatt_connection
from acts.test_utils.bt.bt_gatt_utils import orchestrate_gatt_connection
from acts.test_utils.bt.bt_gatt_utils import setup_gatt_characteristics
from acts.test_utils.bt.bt_gatt_utils import setup_gatt_connection
from acts.test_utils.bt.bt_gatt_utils import setup_gatt_descriptors
from acts.test_utils.bt.bt_test_utils import get_advanced_droid_list
from acts.test_utils.bt.bt_test_utils import get_mac_address_of_generic_advertisement
from acts.test_utils.bt.bt_test_utils import log_energy_info


class GattConnectTest(BluetoothBaseTest):
    adv_instances = []
    default_timeout = 10
    default_discovery_timeout = 3
    droid_list = ()

    def __init__(self, controllers):
        BluetoothBaseTest.__init__(self, controllers)
        self.droid_list = get_advanced_droid_list(self.android_devices)
        self.cen_ad = self.android_devices[0]
        self.per_ad = self.android_devices[1]
        if self.droid_list[1]['max_advertisements'] == 0:
            self.tests = ()
            return

    def teardown_test(self):
        for adv in self.adv_instances:
            self.per_ad.droid.bleStopBleAdvertising(adv)
        self.log.debug(log_energy_info(self.android_devices, "End"))
        return True

    def _setup_characteristics_and_descriptors(self, droid):
        characteristic_input = [
            {
                'uuid': "aa7edd5a-4d1d-4f0e-883a-d145616a1630",
                'property': GattCharacteristic.PROPERTY_WRITE.value
                | GattCharacteristic.PROPERTY_WRITE_NO_RESPONSE.value,
                'permission': GattCharacteristic.PROPERTY_WRITE.value
            },
            {
                'uuid': "21c0a0bf-ad51-4a2d-8124-b74003e4e8c8",
                'property': GattCharacteristic.PROPERTY_NOTIFY.value
                | GattCharacteristic.PROPERTY_READ.value,
                'permission': GattCharacteristic.PERMISSION_READ.value
            },
            {
                'uuid': "6774191f-6ec3-4aa2-b8a8-cf830e41fda6",
                'property': GattCharacteristic.PROPERTY_NOTIFY.value
                | GattCharacteristic.PROPERTY_READ.value,
                'permission': GattCharacteristic.PERMISSION_READ.value
            },
        ]
        descriptor_input = [
            {
                'uuid': "aa7edd5a-4d1d-4f0e-883a-d145616a1630",
                'property': GattDescriptor.PERMISSION_READ.value
                | GattDescriptor.PERMISSION_WRITE.value,
            }, {
                'uuid': "76d5ed92-ca81-4edb-bb6b-9f019665fb32",
                'property': GattDescriptor.PERMISSION_READ.value
                | GattCharacteristic.PERMISSION_WRITE.value,
            }
        ]
        characteristic_list = setup_gatt_characteristics(droid,
                                                         characteristic_input)
        descriptor_list = setup_gatt_descriptors(droid, descriptor_input)
        return characteristic_list, descriptor_list

    def _orchestrate_gatt_disconnection(self, bluetooth_gatt, gatt_callback):
        self.log.info("Disconnecting from peripheral device.")
        test_result = disconnect_gatt_connection(self.cen_ad, bluetooth_gatt,
                                                 gatt_callback)
        self.cen_ad.droid.gattClientClose(gatt_callback)
        if not test_result:
            self.log.info("Failed to disconnect from peripheral device.")
            return False
        return True

    def _iterate_attributes(self, discovered_services_index):
        services_count = self.cen_ad.droid.gattClientGetDiscoveredServicesCount(
            discovered_services_index)
        for i in range(services_count):
            service = self.cen_ad.droid.gattClientGetDiscoveredServiceUuid(
                discovered_services_index, i)
            self.log.info("Discovered service uuid {}".format(service))
            characteristic_uuids = (
                self.cen_ad.droid.gattClientGetDiscoveredCharacteristicUuids(
                    discovered_services_index, i))
            for characteristic in characteristic_uuids:
                self.log.info("Discovered characteristic uuid {}".format(
                    characteristic))
                descriptor_uuids = (
                    self.cen_ad.droid.gattClientGetDiscoveredDescriptorUuids(
                        discovered_services_index, i, characteristic))
                for descriptor in descriptor_uuids:
                    self.log.info("Discovered descriptor uuid {}".format(
                        descriptor))

    def _find_service_added_event(self, gatt_server_callback, uuid):
        expected_event = GattCbStrings.SERV_ADDED.value.format(
            gatt_server_callback)
        try:
            event = self.per_ad.ed.pop_event(expected_event,
                                             self.default_timeout)
        except Empty:
            self.log.error(GattCbErr.SERV_ADDED_ERR.value.format(
                expected_event))
            return False
        if event['data']['serviceUuid'].lower() != uuid.lower():
            self.log.error("Uuid mismatch. Found: {}, Expected {}.".format(
                event['data']['serviceUuid'], uuid))
            return False
        return True

    def _setup_multiple_services(self):
        gatt_server_callback = (
            self.per_ad.droid.gattServerCreateGattServerCallback())
        gatt_server = self.per_ad.droid.gattServerOpenGattServer(
            gatt_server_callback)
        characteristic_list, descriptor_list = (
            self._setup_characteristics_and_descriptors(self.per_ad.droid))
        self.per_ad.droid.gattServerCharacteristicAddDescriptor(
            characteristic_list[1], descriptor_list[0])
        self.per_ad.droid.gattServerCharacteristicAddDescriptor(
            characteristic_list[2], descriptor_list[1])
        gatt_service = self.per_ad.droid.gattServerCreateService(
            "00000000-0000-1000-8000-00805f9b34fb",
            GattService.SERVICE_TYPE_PRIMARY.value)
        gatt_service2 = self.per_ad.droid.gattServerCreateService(
            "FFFFFFFF-0000-1000-8000-00805f9b34fb",
            GattService.SERVICE_TYPE_PRIMARY.value)
        gatt_service3 = self.per_ad.droid.gattServerCreateService(
            "3846D7A0-69C8-11E4-BA00-0002A5D5C51B",
            GattService.SERVICE_TYPE_PRIMARY.value)
        for characteristic in characteristic_list:
            self.per_ad.droid.gattServerAddCharacteristicToService(
                gatt_service, characteristic)
        self.per_ad.droid.gattServerAddService(gatt_server, gatt_service)
        result = self._find_service_added_event(
            gatt_server_callback, "00000000-0000-1000-8000-00805f9b34fb")
        if not result:
            return False
        for characteristic in characteristic_list:
            self.per_ad.droid.gattServerAddCharacteristicToService(
                gatt_service2, characteristic)
        self.per_ad.droid.gattServerAddService(gatt_server, gatt_service2)
        result = self._find_service_added_event(
            gatt_server_callback, "FFFFFFFF-0000-1000-8000-00805f9b34fb")
        if not result:
            return False
        for characteristic in characteristic_list:
            self.per_ad.droid.gattServerAddCharacteristicToService(
                gatt_service3, characteristic)
        self.per_ad.droid.gattServerAddService(gatt_server, gatt_service3)
        result = self._find_service_added_event(
            gatt_server_callback, "3846D7A0-69C8-11E4-BA00-0002A5D5C51B")
        if not result:
            return False, False
        return gatt_server_callback, gatt_server

    @BluetoothBaseTest.bt_test_wrap
    def test_gatt_connect(self):
        """Test GATT connection over LE.

        Test establishing a gatt connection between a GATT server and GATT
        client.

        Steps:
        1. Start a generic advertisement.
        2. Start a generic scanner.
        3. Find the advertisement and extract the mac address.
        4. Stop the first scanner.
        5. Create a GATT connection between the scanner and advertiser.
        6. Disconnect the GATT connection.

        Expected Result:
        Verify that a connection was established and then disconnected
        successfully.

        Returns:
          Pass if True
          Fail if False

        TAGS: LE, Advertising, Filtering, Scanning, GATT
        Priority: 0
        """
        bluetooth_gatt, gatt_callback, adv_callback = (
            orchestrate_gatt_connection(self.cen_ad, self.per_ad))
        self.adv_instances.append(adv_callback)
        return self._orchestrate_gatt_disconnection(bluetooth_gatt,
                                                    gatt_callback)

    @BluetoothBaseTest.bt_test_wrap
    def test_gatt_request_min_mtu(self):
        """Test GATT connection over LE and exercise MTU sizes.

        Test establishing a gatt connection between a GATT server and GATT
        client. Request an MTU size that matches the correct minimum size.

        Steps:
        1. Start a generic advertisement.
        2. Start a generic scanner.
        3. Find the advertisement and extract the mac address.
        4. Stop the first scanner.
        5. Create a GATT connection between the scanner and advertiser.
        6. From the scanner (client) request MTU size change to the
        minimum value.
        7. Find the MTU changed event on the client.
        8. Disconnect the GATT connection.

        Expected Result:
        Verify that a connection was established and the MTU value found
        matches the expected MTU value.

        Returns:
          Pass if True
          Fail if False

        TAGS: LE, Advertising, Filtering, Scanning, GATT, MTU
        Priority: 0
        """
        bluetooth_gatt, gatt_callback, adv_callback = (
            orchestrate_gatt_connection(self.cen_ad, self.per_ad))
        self.adv_instances.append(adv_callback)
        self.cen_ad.droid.gattClientRequestMtu(bluetooth_gatt,
                                               MtuSize.MIN.value)
        expected_event = GattCbStrings.MTU_CHANGED.value.format(bluetooth_gatt)
        try:
            mtu_event = self.cen_ad.ed.pop_event(expected_event,
                                                 self.default_timeout)
            mtu_size_found = mtu_event['data']['MTU']
            if mtu_size_found != MtuSize.MIN.value:
                self.log.error("MTU size found: {}, expected: {}".format(
                    mtu_size_found, MtuSize.MIN.value))
                return False
        except Empty:
            self.log.error(GattCbErr.MTU_CHANGED_ERR.value.format(
                expected_event))
            return False
        return self._orchestrate_gatt_disconnection(bluetooth_gatt,
                                                    gatt_callback)

    @BluetoothBaseTest.bt_test_wrap
    def test_gatt_request_max_mtu(self):
        """Test GATT connection over LE and exercise MTU sizes.

        Test establishing a gatt connection between a GATT server and GATT
        client. Request an MTU size that matches the correct maximum size.

        Steps:
        1. Start a generic advertisement.
        2. Start a generic scanner.
        3. Find the advertisement and extract the mac address.
        4. Stop the first scanner.
        5. Create a GATT connection between the scanner and advertiser.
        6. From the scanner (client) request MTU size change to the
        maximum value.
        7. Find the MTU changed event on the client.
        8. Disconnect the GATT connection.

        Expected Result:
        Verify that a connection was established and the MTU value found
        matches the expected MTU value.

        Returns:
          Pass if True
          Fail if False

        TAGS: LE, Advertising, Filtering, Scanning, GATT, MTU
        Priority: 0
        """
        bluetooth_gatt, gatt_callback, adv_callback = (
            orchestrate_gatt_connection(self.cen_ad, self.per_ad))
        self.adv_instances.append(adv_callback)
        self.cen_ad.droid.gattClientRequestMtu(bluetooth_gatt,
                                               MtuSize.MAX.value)
        expected_event = GattCbStrings.MTU_CHANGED.value.format(bluetooth_gatt)
        try:
            mtu_event = self.cen_ad.ed.pop_event(expected_event,
                                                 self.default_timeout)
            mtu_size_found = mtu_event['data']['MTU']
            if mtu_size_found != MtuSize.MAX.value:
                self.log.error("MTU size found: {}, expected: {}".format(
                    mtu_size_found, MtuSize.MAX.value))
                return False
        except Empty:
            self.log.error(GattCbErr.MTU_CHANGED_ERR.value.format(
                expected_event))
            return False
        return self._orchestrate_gatt_disconnection(bluetooth_gatt,
                                                    gatt_callback)

    @BluetoothBaseTest.bt_test_wrap
    def test_gatt_request_out_of_bounds_mtu(self):
        """Test GATT connection over LE and exercise an out of bound MTU size.

        Test establishing a gatt connection between a GATT server and GATT
        client. Request an MTU size that is the MIN value minus 1.

        Steps:
        1. Start a generic advertisement.
        2. Start a generic scanner.
        3. Find the advertisement and extract the mac address.
        4. Stop the first scanner.
        5. Create a GATT connection between the scanner and advertiser.
        6. From the scanner (client) request MTU size change to the
        minimum value minus one.
        7. Find the MTU changed event on the client.
        8. Disconnect the GATT connection.

        Expected Result:
        Verify that an MTU changed event was not discovered and that
        it didn't cause an exception when requesting an out of bounds
        MTU.

        Returns:
          Pass if True
          Fail if False

        TAGS: LE, Advertising, Filtering, Scanning, GATT, MTU
        Priority: 0
        """
        bluetooth_gatt, gatt_callback, adv_callback = (
            orchestrate_gatt_connection(self.cen_ad, self.per_ad))
        self.adv_instances.append(adv_callback)
        self.cen_ad.droid.gattClientRequestMtu(bluetooth_gatt,
                                               MtuSize.MIN.value - 1)
        expected_event = GattCbStrings.MTU_CHANGED.value.format(bluetooth_gatt)
        try:
            self.cen_ad.ed.pop_event(expected_event, self.default_timeout)
            self.log.error("Found {} event when it wasn't expected".format(
                expected_event))
            return False
        except Empty:
            self.log.debug("Successfully didn't find {} event".format(
                expected_event))
        return self._orchestrate_gatt_disconnection(bluetooth_gatt,
                                                    gatt_callback)

    @BluetoothBaseTest.bt_test_wrap
    def test_gatt_connect_trigger_on_read_rssi(self):
        """Test GATT connection over LE read RSSI.

        Test establishing a gatt connection between a GATT server and GATT
        client then read the RSSI.

        Steps:
        1. Start a generic advertisement.
        2. Start a generic scanner.
        3. Find the advertisement and extract the mac address.
        4. Stop the first scanner.
        5. Create a GATT connection between the scanner and advertiser.
        6. From the scanner, request to read the RSSI of the advertiser.
        7. Disconnect the GATT connection.

        Expected Result:
        Verify that a connection was established and then disconnected
        successfully. Verify that the RSSI was ready correctly.

        Returns:
          Pass if True
          Fail if False

        TAGS: LE, Advertising, Filtering, Scanning, GATT, RSSI
        Priority: 1
        """
        bluetooth_gatt, gatt_callback, adv_callback = (
            orchestrate_gatt_connection(self.cen_ad, self.per_ad))
        self.adv_instances.append(adv_callback)
        expected_event = GattCbStrings.RD_REMOTE_RSSI.value.format(
            gatt_callback)
        if self.cen_ad.droid.gattClientReadRSSI(bluetooth_gatt):
            try:
                self.cen_ad.ed.pop_event(expected_event, self.default_timeout)
            except Empty:
                self.log.error(GattCbErr.RD_REMOTE_RSSI_ERR.value.format(
                    expected_event))
        return self._orchestrate_gatt_disconnection(bluetooth_gatt,
                                                    gatt_callback)

    @BluetoothBaseTest.bt_test_wrap
    def test_gatt_connect_trigger_on_services_discovered(self):
        """Test GATT connection and discover services of peripheral.

        Test establishing a gatt connection between a GATT server and GATT
        client the discover all services from the connected device.

        Steps:
        1. Start a generic advertisement.
        2. Start a generic scanner.
        3. Find the advertisement and extract the mac address.
        4. Stop the first scanner.
        5. Create a GATT connection between the scanner and advertiser.
        6. From the scanner (central device), discover services.
        7. Disconnect the GATT connection.

        Expected Result:
        Verify that a connection was established and then disconnected
        successfully. Verify that the service were discovered.

        Returns:
          Pass if True
          Fail if False

        TAGS: LE, Advertising, Filtering, Scanning, GATT, Services
        Priority: 1
        """
        bluetooth_gatt, gatt_callback, adv_callback = (
            orchestrate_gatt_connection(self.cen_ad, self.per_ad))
        self.adv_instances.append(adv_callback)
        if self.cen_ad.droid.gattClientDiscoverServices(bluetooth_gatt):
            expected_event = GattCbStrings.GATT_SERV_DISC.value.format(
                gatt_callback)
            try:
                event = self.cen_ad.ed.pop_event(expected_event,
                                                 self.default_timeout)
            except Empty:
                self.log.error(GattCbErr.GATT_SERV_DISC_ERR.value.format(
                    expected_event))
                return False
        return self._orchestrate_gatt_disconnection(bluetooth_gatt,
                                                    gatt_callback)

    @BluetoothBaseTest.bt_test_wrap
    def test_gatt_connect_trigger_on_services_discovered_iterate_attributes(
            self):
        """Test GATT connection and iterate peripherals attributes.

        Test establishing a gatt connection between a GATT server and GATT
        client and iterate over all the characteristics and descriptors of the
        discovered services.

        Steps:
        1. Start a generic advertisement.
        2. Start a generic scanner.
        3. Find the advertisement and extract the mac address.
        4. Stop the first scanner.
        5. Create a GATT connection between the scanner and advertiser.
        6. From the scanner (central device), discover services.
        7. Iterate over all the characteristics and descriptors of the
        discovered features.
        8. Disconnect the GATT connection.

        Expected Result:
        Verify that a connection was established and then disconnected
        successfully. Verify that the services, characteristics, and descriptors
        were discovered.

        Returns:
          Pass if True
          Fail if False

        TAGS: LE, Advertising, Filtering, Scanning, GATT, Services
        Characteristics, Descriptors
        Priority: 1
        """
        bluetooth_gatt, gatt_callback, adv_callback = (
            orchestrate_gatt_connection(self.cen_ad, self.per_ad))
        self.adv_instances.append(adv_callback)
        if self.cen_ad.droid.gattClientDiscoverServices(bluetooth_gatt):
            expected_event = GattCbStrings.GATT_SERV_DISC.value.format(
                gatt_callback)
            try:
                event = self.cen_ad.ed.pop_event(expected_event,
                                                 self.default_timeout)
                discovered_services_index = event['data']['ServicesIndex']
            except Empty:
                self.log.error(GattCbErr.GATT_SERV_DISC_ERR.value.format(
                    expected_event))
                return False
            self._iterate_attributes(discovered_services_index)
        return self._orchestrate_gatt_disconnection(bluetooth_gatt,
                                                    gatt_callback)

    @BluetoothBaseTest.bt_test_wrap
    def test_gatt_connect_with_service_uuid_variations(self):
        """Test GATT connection with multiple service uuids.

        Test establishing a gatt connection between a GATT server and GATT
        client with multiple service uuid variations.

        Steps:
        1. Start a generic advertisement.
        2. Start a generic scanner.
        3. Find the advertisement and extract the mac address.
        4. Stop the first scanner.
        5. Create a GATT connection between the scanner and advertiser.
        6. From the scanner (central device), discover services.
        7. Verify that all the service uuid variations are found.
        8. Disconnect the GATT connection.

        Expected Result:
        Verify that a connection was established and then disconnected
        successfully. Verify that the service uuid variations are found.

        Returns:
          Pass if True
          Fail if False

        TAGS: LE, Advertising, Filtering, Scanning, GATT, Services
        Priority: 2
        """
        gatt_server_callback, gatt_server = self._setup_multiple_services()
        if not gatt_server_callback or not gatt_server:
            return False
        bluetooth_gatt, gatt_callback, adv_callback = (
            orchestrate_gatt_connection(self.cen_ad, self.per_ad))
        self.adv_instances.append(adv_callback)
        if self.cen_ad.droid.gattClientDiscoverServices(bluetooth_gatt):
            expected_event = GattCbStrings.GATT_SERV_DISC.value.format(
                gatt_callback)
            try:
                event = self.cen_ad.ed.pop_event(expected_event,
                                                 self.default_timeout)
            except Empty:
                self.log.error(GattCbErr.GATT_SERV_DISC_ERR.value.format(
                    expected_event))
                return False
            discovered_services_index = event['data']['ServicesIndex']
            self._iterate_attributes(discovered_services_index)
        return self._orchestrate_gatt_disconnection(bluetooth_gatt,
                                                    gatt_callback)

    @BluetoothBaseTest.bt_test_wrap
    def test_gatt_connect_in_quick_succession(self):
        """Test GATT connections multiple times.

        Test establishing a gatt connection between a GATT server and GATT
        client with multiple iterations.

        Steps:
        1. Start a generic advertisement.
        2. Start a generic scanner.
        3. Find the advertisement and extract the mac address.
        4. Stop the first scanner.
        5. Create a GATT connection between the scanner and advertiser.
        6. Disconnect the GATT connection.
        7. Repeat steps 5 and 6 twenty times.

        Expected Result:
        Verify that a connection was established and then disconnected
        successfully twenty times.

        Returns:
          Pass if True
          Fail if False

        TAGS: LE, Advertising, Filtering, Scanning, GATT, Stress
        Priority: 1
        """
        mac_address, adv_callback = get_mac_address_of_generic_advertisement(
            self.cen_ad, self.per_ad)
        autoconnect = False
        for i in range(1000):
            self.log.info("Starting connection iteration {}".format(i + 1))
            test_result, bluetooth_gatt, gatt_callback = setup_gatt_connection(
                self.cen_ad, mac_address, autoconnect)
            if not test_result:
                self.log.info("Could not connect to peripheral.")
                return False
            test_result = self._orchestrate_gatt_disconnection(bluetooth_gatt,
                                                               gatt_callback)
            if not test_result:
                self.log.info("Failed to disconnect from peripheral device.")
                return False
        return True

    @BluetoothBaseTest.bt_test_wrap
    def test_write_descriptor_stress(self):
        """Test GATT connection writing and reading descriptors.

        Test establishing a gatt connection between a GATT server and GATT
        client with multiple service uuid variations.

        Steps:
        1. Start a generic advertisement.
        2. Start a generic scanner.
        3. Find the advertisement and extract the mac address.
        4. Stop the first scanner.
        5. Create a GATT connection between the scanner and advertiser.
        6. Discover services.
        7. Write data to the descriptors of each characteristic 100 times.
        8. Read the data sent to the descriptors.
        9. Disconnect the GATT connection.

        Expected Result:
        Each descriptor in each characteristic is written and read 100 times.

        Returns:
          Pass if True
          Fail if False

        TAGS: LE, Advertising, Filtering, Scanning, GATT, Stress,
        Characteristics, Descriptors
        Priority: 1
        """
        gatt_server_callback, gatt_server = self._setup_multiple_services()
        if not gatt_server_callback or not gatt_server:
            return False
        bluetooth_gatt, gatt_callback, adv_callback = (
            orchestrate_gatt_connection(self.cen_ad, self.per_ad))
        self.adv_instances.append(adv_callback)
        if self.cen_ad.droid.gattClientDiscoverServices(bluetooth_gatt):
            expected_event = GattCbStrings.GATT_SERV_DISC.value.format(
                gatt_callback)
            try:
                event = self.cen_ad.ed.pop_event(expected_event,
                                                 self.default_timeout)
            except Empty:
                self.log.error(GattCbErr.GATT_SERV_DISC_ERR.value.format(
                    expected_event))
                return False
            discovered_services_index = event['data']['ServicesIndex']
        else:
            self.log.info("Failed to discover services.")
            return False
        services_count = self.cen_ad.droid.gattClientGetDiscoveredServicesCount(
            discovered_services_index)

        connected_device_list = self.per_ad.droid.gattServerGetConnectedDevices(
            gatt_server)
        if len(connected_device_list) == 0:
            self.log.info("No devices connected from peripheral.")
            return False
        bt_device_id = 0
        status = 1
        offset = 1
        test_value = "1,2,3,4,5,6,7"
        test_value_return = "1,2,3"
        for i in range(services_count):
            characteristic_uuids = (
                self.cen_ad.droid.gattClientGetDiscoveredCharacteristicUuids(
                    discovered_services_index, i))
            for characteristic in characteristic_uuids:
                descriptor_uuids = (
                    self.cen_ad.droid.gattClientGetDiscoveredDescriptorUuids(
                        discovered_services_index, i, characteristic))
                for x in range(100):
                    for descriptor in descriptor_uuids:
                        self.log.info(
                            "Starting write iteration {} on (Characteristic::Descriptor) {}::{}".format(
                                x + 1, characteristic, descriptor))
                        self.cen_ad.droid.gattClientDescriptorSetValue(
                            bluetooth_gatt, discovered_services_index, i,
                            characteristic, descriptor, test_value)
                        self.cen_ad.droid.gattClientWriteDescriptor(
                            bluetooth_gatt, discovered_services_index, i,
                            characteristic, descriptor)
                        expected_event = GattCbStrings.DESC_WRITE_REQ.value.format(
                            gatt_server_callback)
                        try:
                            event = self.per_ad.ed.pop_event(
                                expected_event, self.default_timeout)
                        except Empty:
                            self.log.error(
                                GattCbErr.DESC_WRITE_REQ_ERR.value.format(
                                    expected_event))
                            return False
                        request_id = event['data']['requestId']
                        found_value = event['data']['value']
                        if found_value != test_value:
                            self.log.error("Values didn't match. Found: {}, "
                                           "Expected: {}".format(found_value,
                                                                 test_value))
                            return False
                        self.per_ad.droid.gattServerSendResponse(
                            gatt_server, bt_device_id, request_id, status,
                            offset, test_value_return)
                        expected_event = GattCbStrings.DESC_WRITE.value.format(
                            gatt_callback)
                        try:
                            self.cen_ad.ed.pop_event(expected_event,
                                                     self.default_timeout)
                        except Empty:
                            self.log.error(
                                GattCbErr.DESC_WRITE_ERR.value.format(
                                    expected_event))
                            return False
        return True

    @BluetoothBaseTest.bt_test_wrap
    def test_write_characteristic(self):
        """Test GATT connection writing characteristics.

        Test establishing a gatt connection between a GATT server and GATT
        client and exercise writing a characteristic.

        Steps:
        1. Start a generic advertisement.
        2. Start a generic scanner.
        3. Find the advertisement and extract the mac address.
        4. Stop the first scanner.
        5. Create a GATT connection between the scanner and advertiser.
        6. Discover services.
        7. Set discovered characteristic notification to True
        8. Write data to the characteristic.
        9. Send a response from the peripheral to the central.
        10. Disconnect the GATT connection.

        Expected Result:
        The characteristic data should be written successfully

        Returns:
          Pass if True
          Fail if False

        TAGS: LE, Advertising, Filtering, Scanning, GATT, Stress,
        Characteristics, Descriptors
        Priority: 1
        """
        gatt_server_callback = self.per_ad.droid.gattServerCreateGattServerCallback(
        )
        gatt_server = self.per_ad.droid.gattServerOpenGattServer(
            gatt_server_callback)
        bluetooth_gatt, gatt_callback, adv_callback = (
            orchestrate_gatt_connection(self.cen_ad, self.per_ad))

        service_uuid = "3846D7A0-69C8-11E4-BA00-0002A5D5C51B"
        characteristic_uuid = "aa7edd5a-4d1d-4f0e-883a-d145616a1630"
        descriptor_uuid = "aa7edd5a-4d1d-4f0e-883a-d145616a1630"

        characteristic = (
            self.per_ad.droid.gattServerCreateBluetoothGattCharacteristic(
                characteristic_uuid, GattCharacteristic.PROPERTY_WRITE.value,
                GattCharacteristic.PERMISSION_WRITE.value))

        descriptor = self.per_ad.droid.gattServerCreateBluetoothGattDescriptor(
            descriptor_uuid,
            GattDescriptor.PERMISSION_READ.value
            | GattDescriptor.PERMISSION_WRITE.value, )
        self.per_ad.droid.gattServerCharacteristicAddDescriptor(characteristic,
                                                                descriptor)

        gatt_service = self.per_ad.droid.gattServerCreateService(
            service_uuid, GattService.SERVICE_TYPE_PRIMARY.value)

        self.per_ad.droid.gattServerAddCharacteristicToService(gatt_service,
                                                               characteristic)

        self.per_ad.droid.gattServerAddService(gatt_server, gatt_service)
        result = self._find_service_added_event(gatt_server_callback,
                                                service_uuid)
        if not result:
            return False

        bluetooth_gatt, gatt_callback, adv_callback = (
            orchestrate_gatt_connection(self.cen_ad, self.per_ad))

        if self.cen_ad.droid.gattClientDiscoverServices(bluetooth_gatt):
            expected_event = GattCbStrings.GATT_SERV_DISC.value.format(
                gatt_callback)
            try:
                event = self.cen_ad.ed.pop_event(expected_event,
                                                 self.default_timeout)
            except Empty:
                self.log.error(GattCbErr.GATT_SERV_DISC_ERR.value.format(
                    expected_event))
            discovered_services_index = event['data']['ServicesIndex']
        services_count = self.cen_ad.droid.gattClientGetDiscoveredServicesCount(
            discovered_services_index)
        disc_service_index = 0
        for i in range(services_count):
            disc_service_uuid = (
                self.cen_ad.droid.gattClientGetDiscoveredServiceUuid(
                    discovered_services_index, i).upper())
            if disc_service_uuid == service_uuid:
                disc_service_index = i
                break

        self.cen_ad.droid.gattClientSetCharacteristicNotification(
            gatt_callback, discovered_services_index, disc_service_index,
            characteristic_uuid, True)

        test_value = "1,2,3,4,5,6,7"
        self.cen_ad.droid.gattClientCharacteristicSetValue(
            bluetooth_gatt, discovered_services_index, disc_service_index,
            characteristic_uuid, test_value)

        self.cen_ad.droid.gattClientWriteCharacteristic(
            bluetooth_gatt, discovered_services_index, disc_service_index,
            characteristic_uuid)

        expected_event = GattCbStrings.CHAR_WRITE_REQ.value.format(
            gatt_server_callback)
        try:
            event = self.per_ad.ed.pop_event(expected_event,
                                             self.default_timeout)
        except Empty:
            self.log.error(GattCbErr.CHAR_WRITE_REQ_ERR.value.format(
                expected_event))
            return False

        request_id = event['data']['requestId']
        bt_device_id = 0
        status = 1
        offset = 1
        test_value_return = "1,2,3"
        self.per_ad.droid.gattServerGetConnectedDevices(gatt_server)
        self.per_ad.droid.gattServerSendResponse(gatt_server, bt_device_id,
                                                 request_id, status, offset,
                                                 test_value_return)

        try:
            self.cen_ad.ed.pop_event(
                GattCbStrings.CHAR_WRITE_REQ.value.format(bluetooth_gatt),
                self.default_timeout)
        except Empty:
            self.log.error(GattCbErr.CHAR_WRITE_REQ_ERR.value.format(
                expected_event))
            return False
        return True

    @BluetoothBaseTest.bt_test_wrap
    def test_write_characteristic_stress(self):
        """Test GATT connection writing characteristics in quick succession.

        Test establishing a gatt connection between a GATT server and GATT
        client and exercise writing a characteristic. Do this quickly 100 times.

        Steps:
        1. Start a generic advertisement.
        2. Start a generic scanner.
        3. Find the advertisement and extract the mac address.
        4. Stop the first scanner.
        5. Create a GATT connection between the scanner and advertiser.
        6. Discover services.
        7. Set discovered characteristic notification to True.
        8. Write data to the characteristic 100 times as fast as possible.
        9. Send a response from the peripheral to the central.
        10. Disconnect the GATT connection.

        Expected Result:
        The characteristic data should be written successfully each iteration

        Returns:
          Pass if True
          Fail if False

        TAGS: LE, Advertising, Filtering, Scanning, GATT, Stress,
        Characteristics, Descriptors
        Priority: 1
        """
        gatt_server_callback, gatt_server = self._setup_multiple_services()
        if not gatt_server_callback or not gatt_server:
            return False
        bluetooth_gatt, gatt_callback, adv_callback = (
            orchestrate_gatt_connection(self.cen_ad, self.per_ad))
        self.adv_instances.append(adv_callback)
        if self.cen_ad.droid.gattClientDiscoverServices(bluetooth_gatt):
            expected_event = GattCbStrings.GATT_SERV_DISC.value.format(
                gatt_callback)
            try:
                event = self.cen_ad.ed.pop_event(expected_event,
                                                 self.default_timeout)
            except Empty:
                self.log.error(GattCbErr.GATT_SERV_DISC_ERR.value.format(
                    expected_event))
                return False
            discovered_services_index = event['data']['ServicesIndex']
        else:
            self.log.info("Failed to discover services.")
            return False
        services_count = self.cen_ad.droid.gattClientGetDiscoveredServicesCount(
            discovered_services_index)

        connected_device_list = self.per_ad.droid.gattServerGetConnectedDevices(
            gatt_server)
        if len(connected_device_list) == 0:
            self.log.info("No devices connected from peripheral.")
            return False
        bt_device_id = 0
        status = 1
        offset = 1
        test_value = "1,2,3,4,5,6,7"
        test_value_return = "1,2,3"
        for i in range(services_count):
            characteristic_uuids = (
                self.cen_ad.droid.gattClientGetDiscoveredCharacteristicUuids(
                    discovered_services_index, i))
            for i in range(100):
                for characteristic in characteristic_uuids:
                    self.cen_ad.droid.gattClientCharacteristicSetValue(
                        bluetooth_gatt, discovered_services_index, i,
                        characteristic, test_value)
                    self.cen_ad.droid.gattClientWriteCharacteristic(
                        bluetooth_gatt, discovered_services_index, i,
                        characteristic)
                    self.cen_ad.droid.gattClientWriteCharacteristic(
                        bluetooth_gatt, discovered_services_index, i,
                        characteristic)
                    self.cen_ad.droid.gattClientWriteCharacteristic(
                        bluetooth_gatt, discovered_services_index, i,
                        characteristic)
                    self.cen_ad.droid.gattClientWriteCharacteristic(
                        bluetooth_gatt, discovered_services_index, i,
                        characteristic)
                    expected_event = GattCbStrings.CHAR_WRITE_REQ.value.format(
                        gatt_server_callback)
                    try:
                        event = self.per_ad.ed.pop_event(expected_event,
                                                         self.default_timeout)
                    except Empty:
                        self.log.error(
                            GattCbErr.CHAR_WRITE_REQ_ERR.value.format(
                                expected_event))
                        return False
                    self.log.info("{} event found: {}".format(
                        GattCbStrings.CHAR_WRITE_REQ.value.format(
                            gatt_server_callback), event))
                    request_id = event['data']['requestId']
                    found_value = event['data']['value']
                    if found_value != test_value:
                        self.log.info("Values didn't match. Found: {}, "
                                      "Expected: {}".format(found_value,
                                                            test_value))
                        return False
                    self.per_ad.droid.gattServerSendResponse(
                        gatt_server, bt_device_id, request_id, status, offset,
                        test_value_return)
                    expected_event = GattCbStrings.CHAR_WRITE_REQ.value.format(
                        gatt_server_callback)
                    try:
                        self.cen_ad.ed.pop_event(expected_event,
                                                 self.default_timeout)
                    except Empty:
                        self.log.error(
                            GattCbErr.CHAR_WRITE_REQ_ERR.value.format(
                                expected_event))
                        return False
        return True

    def test_gatt_connect_mitm_attack(self):
        """Test GATT connection with permission write encrypted mitm.

        Test establishing a gatt connection between a GATT server and GATT
        client while the GATT server's characteristic includes the property
        write value and the permission write encrypted mitm value. This will
        prompt LE pairing and then the devices will create a bond.

        Steps:
        1. Create a GATT server and server callback on the peripheral device.
        2. Create a unique service and characteristic uuid on the peripheral.
        3. Create a characteristic on the peripheral with these properties:
            GattCharacteristic.PROPERTY_WRITE.value,
            GattCharacteristic.PERMISSION_WRITE_ENCRYPTED_MITM.value
        4. Create a GATT service on the peripheral.
        5. Add the characteristic to the GATT service.
        6. Create a GATT connection between your central and peripheral device.
        7. From the central device, discover the peripheral's services.
        8. Iterate the services found until you find the unique characteristic
            created in step 3.
        9. Once found, write a random but valid value to the characteristic.
        10. Start pairing helpers on both devices immediately after attempting
            to write to the characteristic.
        11. Within 10 seconds of writing the characteristic, there should be
            a prompt to bond the device from the peripheral. The helpers will
            handle the UI interaction automatically. (see
            BluetoothConnectionFacade.java bluetoothStartPairingHelper).
        12. Verify that the two devices are bonded.

        Expected Result:
        Verify that a connection was established and the devices are bonded.

        Returns:
          Pass if True
          Fail if False

        TAGS: LE, Advertising, Filtering, Scanning, GATT, Characteristic, MITM
        Priority: 1
        """
        gatt_server_callback = (
            self.per_ad.droid.gattServerCreateGattServerCallback())
        gatt_server = self.per_ad.droid.gattServerOpenGattServer(
            gatt_server_callback)
        service_uuid = "3846D7A0-69C8-11E4-BA00-0002A5D5C51B"
        test_uuid = "aa7edd5a-4d1d-4f0e-883a-d145616a1630"
        bonded = False
        characteristic = self.per_ad.droid.gattServerCreateBluetoo
        thGattCharacteristic(
            test_uuid, GattCharacteristic.PROPERTY_WRITE.value,
            GattCharacteristic.PERMISSION_WRITE_ENCRYPTED_MITM.value)
        gatt_service = self.per_ad.droid.gattServerCreateService(
            service_uuid, GattService.SERVICE_TYPE_PRIMARY.value)
        self.per_ad.droid.gattServerAddCharacteristicToService(gatt_service,
                                                               characteristic)
        self.per_ad.droid.gattServerAddService(gatt_server, gatt_service)
        result = self._find_service_added_event(gatt_server_callback,
                                                service_uuid)
        if not result:
            return False
        bluetooth_gatt, gatt_callback, adv_callback = (
            orchestrate_gatt_connection(self.cen_ad, self.per_ad))
        self.adv_instances.append(adv_callback)
        if self.cen_ad.droid.gattClientDiscoverServices(bluetooth_gatt):
            expected_event = GattCbStrings.GATT_SERV_DISC.value.format(
                gatt_callback)
            try:
                event = self.cen_ad.ed.pop_event(expected_event,
                                                 self.default_timeout)
            except Empty:
                self.log.error(GattCbErr.GATT_SERV_DISC_ERR.value.format(
                    expected_event))
                return False
            discovered_services_index = event['data']['ServicesIndex']
        else:
            self.log.info("Failed to discover services.")
            return False
        test_value = "1,2,3,4,5,6,7"
        services_count = self.cen_ad.droid.gattClientGetDiscoveredServicesCount(
            discovered_services_index)
        for i in range(services_count):
            characteristic_uuids = (
                self.cen_ad.droid.gattClientGetDiscoveredCharacteristicUuids(
                    discovered_services_index, i))
            for characteristic_uuid in characteristic_uuids:
                if characteristic_uuid == test_uuid:
                    self.cen_ad.droid.bluetoothStartPairingHelper()
                    self.per_ad.droid.bluetoothStartPairingHelper()
                    self.cen_ad.droid.gattClientCharacteristicSetValue(
                        bluetooth_gatt, discovered_services_index, i,
                        characteristic_uuid, test_value)
                    self.cen_ad.droid.gattClientWriteCharacteristic(
                        bluetooth_gatt, discovered_services_index, i,
                        characteristic_uuid)
                    start_time = time.time() + self.default_timeout
                    target_name = self.per_ad.droid.bluetoothGetLocalName()
                    while time.time() < start_time and bonded == False:
                        bonded_devices = self.cen_ad.droid.bluetoothGetBondedDevices(
                        )
                        for device in bonded_devices:
                            if 'name' in device.keys() and device[
                                    'name'] == target_name:
                                bonded = True
                                break
        return True

    def test_gatt_connect_mitm_attack(self):
        """Test GATT connection with permission write encrypted mitm.

        Test establishing a gatt connection between a GATT server and GATT
        client while the GATT server's characteristic includes the property
        write value and the permission write encrypted mitm value. This will
        prompt LE pairing and then the devices will create a bond.

        Steps:
        1. Create a GATT server and server callback on the peripheral device.
        2. Create a unique service and characteristic uuid on the peripheral.
        3. Create a characteristic on the peripheral with these properties:
            GattCharacteristic.PROPERTY_WRITE.value,
            GattCharacteristic.PERMISSION_WRITE_ENCRYPTED_MITM.value
        4. Create a GATT service on the peripheral.
        5. Add the characteristic to the GATT service.
        6. Create a GATT connection between your central and peripheral device.
        7. From the central device, discover the peripheral's services.
        8. Iterate the services found until you find the unique characteristic
            created in step 3.
        9. Once found, write a random but valid value to the characteristic.
        10. Start pairing helpers on both devices immediately after attempting
            to write to the characteristic.
        11. Within 10 seconds of writing the characteristic, there should be
            a prompt to bond the device from the peripheral. The helpers will
            handle the UI interaction automatically. (see
            BluetoothConnectionFacade.java bluetoothStartPairingHelper).
        12. Verify that the two devices are bonded.

        Expected Result:
        Verify that a connection was established and the devices are bonded.

        Returns:
          Pass if True
          Fail if False

        TAGS: LE, Advertising, Filtering, Scanning, GATT, Characteristic, MITM
        Priority: 1
        """
        gatt_server_callback = (
            self.per_ad.droid.gattServerCreateGattServerCallback())
        gatt_server = self.per_ad.droid.gattServerOpenGattServer(
            gatt_server_callback)
        service_uuid = "3846D7A0-69C8-11E4-BA00-0002A5D5C51B"
        test_uuid = "aa7edd5a-4d1d-4f0e-883a-d145616a1630"
        bonded = False
        characteristic = self.per_ad.droid.gattServerCreateBluetoothGattCharacteristic(
            test_uuid, GattCharacteristic.PROPERTY_WRITE.value,
            GattCharacteristic.PERMISSION_WRITE_ENCRYPTED_MITM.value)
        gatt_service = self.per_ad.droid.gattServerCreateService(
            service_uuid, GattService.SERVICE_TYPE_PRIMARY.value)
        self.per_ad.droid.gattServerAddCharacteristicToService(gatt_service,
                                                               characteristic)
        self.per_ad.droid.gattServerAddService(gatt_server, gatt_service)
        result = self._find_service_added_event(gatt_server_callback,
                                                service_uuid)
        if not result:
            return False
        bluetooth_gatt, gatt_callback, adv_callback = (
            orchestrate_gatt_connection(self.cen_ad, self.per_ad))
        self.adv_instances.append(adv_callback)
        if self.cen_ad.droid.gattClientDiscoverServices(bluetooth_gatt):
            expected_event = GattCbStrings.GATT_SERV_DISC.value.format(
                gatt_callback)
            try:
                event = self.cen_ad.ed.pop_event(expected_event,
                                                 self.default_timeout)
            except Empty:
                self.log.error(GattCbErr.GATT_SERV_DISC_ERR.value.format(
                    expected_event))
                return False
            discovered_services_index = event['data']['ServicesIndex']
        else:
            self.log.info("Failed to discover services.")
            return False
        test_value = "1,2,3,4,5,6,7"
        services_count = self.cen_ad.droid.gattClientGetDiscoveredServicesCount(
            discovered_services_index)
        for i in range(services_count):
            characteristic_uuids = (
                self.cen_ad.droid.gattClientGetDiscoveredCharacteristicUuids(
                    discovered_services_index, i))
            for characteristic_uuid in characteristic_uuids:
                if characteristic_uuid == test_uuid:
                    self.cen_ad.droid.bluetoothStartPairingHelper()
                    self.per_ad.droid.bluetoothStartPairingHelper()
                    self.cen_ad.droid.gattClientCharacteristicSetValue(
                        bluetooth_gatt, discovered_services_index, i,
                        characteristic_uuid, test_value)
                    self.cen_ad.droid.gattClientWriteCharacteristic(
                        bluetooth_gatt, discovered_services_index, i,
                        characteristic_uuid)
                    start_time = time.time() + self.default_timeout
                    target_name = self.per_ad.droid.bluetoothGetLocalName()
                    while time.time() < start_time and bonded == False:
                        bonded_devices = self.cen_ad.droid.bluetoothGetBondedDevices(
                        )
                        for device in bonded_devices:
                            if 'name' in device.keys() and device[
                                    'name'] == target_name:
                                bonded = True
                                break
        return True
<<<<<<< HEAD

    def test_gatt_connect_mitm_attack(self):
        """Test GATT connection with permission write encrypted mitm.

        Test establishing a gatt connection between a GATT server and GATT
        client while the GATT server's characteristic includes the property
        write value and the permission write encrypted mitm value. This will
        prompt LE pairing and then the devices will create a bond.

        Steps:
        1. Create a GATT server and server callback on the peripheral device.
        2. Create a unique service and characteristic uuid on the peripheral.
        3. Create a characteristic on the peripheral with these properties:
            BluetoothGattCharacteristic.PROPERTY_WRITE.value,
            BluetoothGattCharacteristic.PERMISSION_WRITE_ENCRYPTED_MITM.value
        4. Create a GATT service on the peripheral.
        5. Add the characteristic to the GATT service.
        6. Create a GATT connection between your central and peripheral device.
        7. From the central device, discover the peripheral's services.
        8. Iterate the services found until you find the unique characteristic
            created in step 3.
        9. Once found, write a random but valid value to the characteristic.
        10. Start pairing helpers on both devices immediately after attempting
            to write to the characteristic.
        11. Within 10 seconds of writing the characteristic, there should be
            a prompt to bond the device from the peripheral. The helpers will
            handle the UI interaction automatically. (see
            BluetoothConnectionFacade.java bluetoothStartPairingHelper).
        12. Verify that the two devices are bonded.

        Expected Result:
        Verify that a connection was established and the devices are bonded.

        Returns:
          Pass if True
          Fail if False

        TAGS: LE, Advertising, Filtering, Scanning, GATT, Characteristic, MITM
        Priority: 1
        """
        gatt_server_callback = (
            self.per_ad.droid.gattServerCreateGattServerCallback())
        gatt_server = self.per_ad.droid.gattServerOpenGattServer(
            gatt_server_callback)
        service_uuid = "3846D7A0-69C8-11E4-BA00-0002A5D5C51B"
        test_uuid = "aa7edd5a-4d1d-4f0e-883a-d145616a1630"
        bonded = False
        characteristic = self.per_ad.droid.gattServerCreateBluetoothGattCharacteristic(
            test_uuid,
            BluetoothGattCharacteristic.PROPERTY_WRITE.value,
            BluetoothGattCharacteristic.PERMISSION_WRITE_ENCRYPTED_MITM.value
        )
        gatt_service = self.per_ad.droid.gattServerCreateService(
            service_uuid,
            BluetoothGattService.SERVICE_TYPE_PRIMARY.value
        )
        self.per_ad.droid.gattServerAddCharacteristicToService(
            gatt_service, characteristic)
        self.per_ad.droid.gattServerAddService(gatt_server, gatt_service)
        result = self._find_service_added_event(
            gatt_server_callback,
            service_uuid)
        if not result:
            return False
        bluetooth_gatt, gatt_callback, adv_callback = (
            orchestrate_gatt_connection(self.cen_ad, self.per_ad))
        self.adv_instances.append(adv_callback)
        if self.cen_ad.droid.gattClientDiscoverServices(bluetooth_gatt):
            event = self.cen_ad.ed.pop_event(
                gatt_services_discovered.format(gatt_callback),
                self.default_timeout)
            discovered_services_index = event['data']['ServicesIndex']
        else:
            self.log.info("Failed to discover services.")
            return False
        test_value = "1,2,3,4,5,6,7"
        services_count = self.cen_ad.droid.gattClientGetDiscoveredServicesCount(
            discovered_services_index)
        for i in range(services_count):
            characteristic_uuids = (
                self.cen_ad.droid.gattClientGetDiscoveredCharacteristicUuids(
                    discovered_services_index, i))
            for characteristic_uuid in characteristic_uuids:
                if characteristic_uuid == test_uuid:
                    self.cen_ad.droid.bluetoothStartPairingHelper()
                    self.per_ad.droid.bluetoothStartPairingHelper()
                    self.cen_ad.droid.gattClientCharacteristicSetValue(
                        bluetooth_gatt, discovered_services_index, i,
                        characteristic_uuid, test_value)
                    self.cen_ad.droid.gattClientWriteCharacteristic(
                        bluetooth_gatt, discovered_services_index, i,
                        characteristic_uuid)
                    start_time = time.time() + self.default_timeout
                    target_name = self.per_ad.droid.bluetoothGetLocalName()
                    while time.time() < start_time and bonded == False:
                        bonded_devices = self.cen_ad.droid.bluetoothGetBondedDevices()
                        for device in bonded_devices:
                            if 'name' in device.keys() and device['name'] == target_name:
                                bonded = True
                                break
        return True

    def test_gatt_connect_mitm_attack(self):
        """Test GATT connection with permission write encrypted mitm.

        Test establishing a gatt connection between a GATT server and GATT
        client while the GATT server's characteristic includes the property
        write value and the permission write encrypted mitm value. This will
        prompt LE pairing and then the devices will create a bond.

        Steps:
        1. Create a GATT server and server callback on the peripheral device.
        2. Create a unique service and characteristic uuid on the peripheral.
        3. Create a characteristic on the peripheral with these properties:
            BluetoothGattCharacteristic.PROPERTY_WRITE.value,
            BluetoothGattCharacteristic.PERMISSION_WRITE_ENCRYPTED_MITM.value
        4. Create a GATT service on the peripheral.
        5. Add the characteristic to the GATT service.
        6. Create a GATT connection between your central and peripheral device.
        7. From the central device, discover the peripheral's services.
        8. Iterate the services found until you find the unique characteristic
            created in step 3.
        9. Once found, write a random but valid value to the characteristic.
        10. Start pairing helpers on both devices immediately after attempting
            to write to the characteristic.
        11. Within 10 seconds of writing the characteristic, there should be
            a prompt to bond the device from the peripheral. The helpers will
            handle the UI interaction automatically. (see
            BluetoothConnectionFacade.java bluetoothStartPairingHelper).
        12. Verify that the two devices are bonded.

        Expected Result:
        Verify that a connection was established and the devices are bonded.

        Returns:
          Pass if True
          Fail if False

        TAGS: LE, Advertising, Filtering, Scanning, GATT, Characteristic, MITM
        Priority: 1
        """
        gatt_server_callback = (
            self.per_ad.droid.gattServerCreateGattServerCallback())
        gatt_server = self.per_ad.droid.gattServerOpenGattServer(
            gatt_server_callback)
        service_uuid = "3846D7A0-69C8-11E4-BA00-0002A5D5C51B"
        test_uuid = "aa7edd5a-4d1d-4f0e-883a-d145616a1630"
        bonded = False
        characteristic = self.per_ad.droid.gattServerCreateBluetoothGattCharacteristic(
            test_uuid,
            BluetoothGattCharacteristic.PROPERTY_WRITE.value,
            BluetoothGattCharacteristic.PERMISSION_WRITE_ENCRYPTED_MITM.value
        )
        gatt_service = self.per_ad.droid.gattServerCreateService(
            service_uuid,
            BluetoothGattService.SERVICE_TYPE_PRIMARY.value
        )
        self.per_ad.droid.gattServerAddCharacteristicToService(
            gatt_service, characteristic)
        self.per_ad.droid.gattServerAddService(gatt_server, gatt_service)
        result = self._find_service_added_event(
            gatt_server_callback,
            service_uuid)
        if not result:
            return False
        bluetooth_gatt, gatt_callback, adv_callback = (
            orchestrate_gatt_connection(self.cen_ad, self.per_ad))
        self.adv_instances.append(adv_callback)
        if self.cen_ad.droid.gattClientDiscoverServices(bluetooth_gatt):
            event = self.cen_ad.ed.pop_event(
                gatt_services_discovered.format(gatt_callback),
                self.default_timeout)
            discovered_services_index = event['data']['ServicesIndex']
        else:
            self.log.info("Failed to discover services.")
            return False
        test_value = "1,2,3,4,5,6,7"
        services_count = self.cen_ad.droid.gattClientGetDiscoveredServicesCount(
            discovered_services_index)
        for i in range(services_count):
            characteristic_uuids = (
                self.cen_ad.droid.gattClientGetDiscoveredCharacteristicUuids(
                    discovered_services_index, i))
            for characteristic_uuid in characteristic_uuids:
                if characteristic_uuid == test_uuid:
                    self.cen_ad.droid.bluetoothStartPairingHelper()
                    self.per_ad.droid.bluetoothStartPairingHelper()
                    self.cen_ad.droid.gattClientCharacteristicSetValue(
                        bluetooth_gatt, discovered_services_index, i,
                        characteristic_uuid, test_value)
                    self.cen_ad.droid.gattClientWriteCharacteristic(
                        bluetooth_gatt, discovered_services_index, i,
                        characteristic_uuid)
                    start_time = time.time() + self.default_timeout
                    target_name = self.per_ad.droid.bluetoothGetLocalName()
                    while time.time() < start_time and bonded == False:
                        bonded_devices = self.cen_ad.droid.bluetoothGetBondedDevices()
                        for device in bonded_devices:
                            if 'name' in device.keys() and device['name'] == target_name:
                                bonded = True
                                break
        return True
=======
>>>>>>> 51eaa384
<|MERGE_RESOLUTION|>--- conflicted
+++ resolved
@@ -1168,208 +1168,4 @@
                                 bonded = True
                                 break
         return True
-<<<<<<< HEAD
-
-    def test_gatt_connect_mitm_attack(self):
-        """Test GATT connection with permission write encrypted mitm.
-
-        Test establishing a gatt connection between a GATT server and GATT
-        client while the GATT server's characteristic includes the property
-        write value and the permission write encrypted mitm value. This will
-        prompt LE pairing and then the devices will create a bond.
-
-        Steps:
-        1. Create a GATT server and server callback on the peripheral device.
-        2. Create a unique service and characteristic uuid on the peripheral.
-        3. Create a characteristic on the peripheral with these properties:
-            BluetoothGattCharacteristic.PROPERTY_WRITE.value,
-            BluetoothGattCharacteristic.PERMISSION_WRITE_ENCRYPTED_MITM.value
-        4. Create a GATT service on the peripheral.
-        5. Add the characteristic to the GATT service.
-        6. Create a GATT connection between your central and peripheral device.
-        7. From the central device, discover the peripheral's services.
-        8. Iterate the services found until you find the unique characteristic
-            created in step 3.
-        9. Once found, write a random but valid value to the characteristic.
-        10. Start pairing helpers on both devices immediately after attempting
-            to write to the characteristic.
-        11. Within 10 seconds of writing the characteristic, there should be
-            a prompt to bond the device from the peripheral. The helpers will
-            handle the UI interaction automatically. (see
-            BluetoothConnectionFacade.java bluetoothStartPairingHelper).
-        12. Verify that the two devices are bonded.
-
-        Expected Result:
-        Verify that a connection was established and the devices are bonded.
-
-        Returns:
-          Pass if True
-          Fail if False
-
-        TAGS: LE, Advertising, Filtering, Scanning, GATT, Characteristic, MITM
-        Priority: 1
-        """
-        gatt_server_callback = (
-            self.per_ad.droid.gattServerCreateGattServerCallback())
-        gatt_server = self.per_ad.droid.gattServerOpenGattServer(
-            gatt_server_callback)
-        service_uuid = "3846D7A0-69C8-11E4-BA00-0002A5D5C51B"
-        test_uuid = "aa7edd5a-4d1d-4f0e-883a-d145616a1630"
-        bonded = False
-        characteristic = self.per_ad.droid.gattServerCreateBluetoothGattCharacteristic(
-            test_uuid,
-            BluetoothGattCharacteristic.PROPERTY_WRITE.value,
-            BluetoothGattCharacteristic.PERMISSION_WRITE_ENCRYPTED_MITM.value
-        )
-        gatt_service = self.per_ad.droid.gattServerCreateService(
-            service_uuid,
-            BluetoothGattService.SERVICE_TYPE_PRIMARY.value
-        )
-        self.per_ad.droid.gattServerAddCharacteristicToService(
-            gatt_service, characteristic)
-        self.per_ad.droid.gattServerAddService(gatt_server, gatt_service)
-        result = self._find_service_added_event(
-            gatt_server_callback,
-            service_uuid)
-        if not result:
-            return False
-        bluetooth_gatt, gatt_callback, adv_callback = (
-            orchestrate_gatt_connection(self.cen_ad, self.per_ad))
-        self.adv_instances.append(adv_callback)
-        if self.cen_ad.droid.gattClientDiscoverServices(bluetooth_gatt):
-            event = self.cen_ad.ed.pop_event(
-                gatt_services_discovered.format(gatt_callback),
-                self.default_timeout)
-            discovered_services_index = event['data']['ServicesIndex']
-        else:
-            self.log.info("Failed to discover services.")
-            return False
-        test_value = "1,2,3,4,5,6,7"
-        services_count = self.cen_ad.droid.gattClientGetDiscoveredServicesCount(
-            discovered_services_index)
-        for i in range(services_count):
-            characteristic_uuids = (
-                self.cen_ad.droid.gattClientGetDiscoveredCharacteristicUuids(
-                    discovered_services_index, i))
-            for characteristic_uuid in characteristic_uuids:
-                if characteristic_uuid == test_uuid:
-                    self.cen_ad.droid.bluetoothStartPairingHelper()
-                    self.per_ad.droid.bluetoothStartPairingHelper()
-                    self.cen_ad.droid.gattClientCharacteristicSetValue(
-                        bluetooth_gatt, discovered_services_index, i,
-                        characteristic_uuid, test_value)
-                    self.cen_ad.droid.gattClientWriteCharacteristic(
-                        bluetooth_gatt, discovered_services_index, i,
-                        characteristic_uuid)
-                    start_time = time.time() + self.default_timeout
-                    target_name = self.per_ad.droid.bluetoothGetLocalName()
-                    while time.time() < start_time and bonded == False:
-                        bonded_devices = self.cen_ad.droid.bluetoothGetBondedDevices()
-                        for device in bonded_devices:
-                            if 'name' in device.keys() and device['name'] == target_name:
-                                bonded = True
-                                break
-        return True
-
-    def test_gatt_connect_mitm_attack(self):
-        """Test GATT connection with permission write encrypted mitm.
-
-        Test establishing a gatt connection between a GATT server and GATT
-        client while the GATT server's characteristic includes the property
-        write value and the permission write encrypted mitm value. This will
-        prompt LE pairing and then the devices will create a bond.
-
-        Steps:
-        1. Create a GATT server and server callback on the peripheral device.
-        2. Create a unique service and characteristic uuid on the peripheral.
-        3. Create a characteristic on the peripheral with these properties:
-            BluetoothGattCharacteristic.PROPERTY_WRITE.value,
-            BluetoothGattCharacteristic.PERMISSION_WRITE_ENCRYPTED_MITM.value
-        4. Create a GATT service on the peripheral.
-        5. Add the characteristic to the GATT service.
-        6. Create a GATT connection between your central and peripheral device.
-        7. From the central device, discover the peripheral's services.
-        8. Iterate the services found until you find the unique characteristic
-            created in step 3.
-        9. Once found, write a random but valid value to the characteristic.
-        10. Start pairing helpers on both devices immediately after attempting
-            to write to the characteristic.
-        11. Within 10 seconds of writing the characteristic, there should be
-            a prompt to bond the device from the peripheral. The helpers will
-            handle the UI interaction automatically. (see
-            BluetoothConnectionFacade.java bluetoothStartPairingHelper).
-        12. Verify that the two devices are bonded.
-
-        Expected Result:
-        Verify that a connection was established and the devices are bonded.
-
-        Returns:
-          Pass if True
-          Fail if False
-
-        TAGS: LE, Advertising, Filtering, Scanning, GATT, Characteristic, MITM
-        Priority: 1
-        """
-        gatt_server_callback = (
-            self.per_ad.droid.gattServerCreateGattServerCallback())
-        gatt_server = self.per_ad.droid.gattServerOpenGattServer(
-            gatt_server_callback)
-        service_uuid = "3846D7A0-69C8-11E4-BA00-0002A5D5C51B"
-        test_uuid = "aa7edd5a-4d1d-4f0e-883a-d145616a1630"
-        bonded = False
-        characteristic = self.per_ad.droid.gattServerCreateBluetoothGattCharacteristic(
-            test_uuid,
-            BluetoothGattCharacteristic.PROPERTY_WRITE.value,
-            BluetoothGattCharacteristic.PERMISSION_WRITE_ENCRYPTED_MITM.value
-        )
-        gatt_service = self.per_ad.droid.gattServerCreateService(
-            service_uuid,
-            BluetoothGattService.SERVICE_TYPE_PRIMARY.value
-        )
-        self.per_ad.droid.gattServerAddCharacteristicToService(
-            gatt_service, characteristic)
-        self.per_ad.droid.gattServerAddService(gatt_server, gatt_service)
-        result = self._find_service_added_event(
-            gatt_server_callback,
-            service_uuid)
-        if not result:
-            return False
-        bluetooth_gatt, gatt_callback, adv_callback = (
-            orchestrate_gatt_connection(self.cen_ad, self.per_ad))
-        self.adv_instances.append(adv_callback)
-        if self.cen_ad.droid.gattClientDiscoverServices(bluetooth_gatt):
-            event = self.cen_ad.ed.pop_event(
-                gatt_services_discovered.format(gatt_callback),
-                self.default_timeout)
-            discovered_services_index = event['data']['ServicesIndex']
-        else:
-            self.log.info("Failed to discover services.")
-            return False
-        test_value = "1,2,3,4,5,6,7"
-        services_count = self.cen_ad.droid.gattClientGetDiscoveredServicesCount(
-            discovered_services_index)
-        for i in range(services_count):
-            characteristic_uuids = (
-                self.cen_ad.droid.gattClientGetDiscoveredCharacteristicUuids(
-                    discovered_services_index, i))
-            for characteristic_uuid in characteristic_uuids:
-                if characteristic_uuid == test_uuid:
-                    self.cen_ad.droid.bluetoothStartPairingHelper()
-                    self.per_ad.droid.bluetoothStartPairingHelper()
-                    self.cen_ad.droid.gattClientCharacteristicSetValue(
-                        bluetooth_gatt, discovered_services_index, i,
-                        characteristic_uuid, test_value)
-                    self.cen_ad.droid.gattClientWriteCharacteristic(
-                        bluetooth_gatt, discovered_services_index, i,
-                        characteristic_uuid)
-                    start_time = time.time() + self.default_timeout
-                    target_name = self.per_ad.droid.bluetoothGetLocalName()
-                    while time.time() < start_time and bonded == False:
-                        bonded_devices = self.cen_ad.droid.bluetoothGetBondedDevices()
-                        for device in bonded_devices:
-                            if 'name' in device.keys() and device['name'] == target_name:
-                                bonded = True
-                                break
-        return True
-=======
->>>>>>> 51eaa384
+
