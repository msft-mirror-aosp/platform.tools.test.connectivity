--- conflicted
+++ resolved
@@ -272,89 +272,6 @@
 
         return test_result
 
-<<<<<<< HEAD
-    @BluetoothBaseTest.bt_test_wrap
-    def test_restart_advertise_callback_after_bt_toggle(self):
-        """Test to reuse an advertise callback.
-
-        This will verify if advertising objects can be reused after a bluetooth
-        toggle.
-
-        Steps:
-        1. Start a advertising instance.
-        2. Find that an onSuccess callback is triggered.
-        3. Stop the advertising instance.
-        4. Toggle bluetooth off and on.
-        5. Start an advertising instance on the same objects used in step 1.
-        6. Find that an onSuccess callback is triggered.
-
-        Expected Result:
-        Advertisement should start successfully.
-
-        Returns:
-          Pass if True
-          Fail if False
-
-        TAGS: LE, Advertising, Stress
-        Priority: 1
-        """
-        test_result = True
-        advertise_callback, advertise_data, advertise_settings = generate_ble_advertise_objects(
-            self.adv_ad.droid)
-        self.adv_ad.droid.bleStartBleAdvertising(
-            advertise_callback, advertise_data, advertise_settings)
-        expected_advertise_event_name = "".join(["BleAdvertise", str(
-            advertise_callback), "onSuccess"])
-        worker = self.adv_ad.ed.handle_event(
-            self.bleadvertise_verify_onsuccess_handler,
-            expected_advertise_event_name, ([]), self.default_timeout)
-        try:
-            self.log.debug(worker.result(self.default_timeout))
-        except Empty as error:
-            self.log.debug(" ".join(["Test failed with Empty error:", str(
-                error)]))
-            test_result = False
-        except concurrent.futures._base.TimeoutError as error:
-            self.log.debug(" ".join(
-                ["Test failed, filtering callback onSuccess never occurred:",
-                 str(error)]))
-        test_result = reset_bluetooth([self.scn_ad])
-        if not test_result:
-            return test_result
-        time.sleep(5)
-        self.adv_ad.droid.bleStartBleAdvertising(
-            advertise_callback, advertise_data, advertise_settings)
-        worker = self.adv_ad.ed.handle_event(
-            self.bleadvertise_verify_onsuccess_handler,
-            expected_advertise_event_name, ([]), self.default_timeout)
-        try:
-            self.log.debug(worker.result(self.default_timeout))
-        except Empty as error:
-            self.log.debug(" ".join(["Test failed with Empty error:", str(
-                error)]))
-            test_result = False
-        except concurrent.futures._base.TimeoutError as error:
-            self.log.debug(" ".join(
-                ["Test failed, filtering callback onSuccess never occurred:",
-                 str(error)]))
-        return test_result
-
-    @BluetoothBaseTest.bt_test_wrap
-    def test_restart_scan_callback_after_bt_toggle(self):
-        """Test to reuse an scan callback.
-
-        This will verify if scan objects can be reused after a bluetooth
-        toggle.
-
-        Steps:
-        1. Start a scanning instance.
-        3. Stop the scanning instance.
-        4. Toggle bluetooth off and on.
-        5. Start an scanning instance on the same objects used in step 1.
-
-        Expected Result:
-        Scanner should start successfully.
-=======
     def _verify_successful_bond(self, target_address):
         end_time = time.time() + self.PAIRING_TIMEOUT
         self.log.info("Verifying devices are bonded")
@@ -383,27 +300,11 @@
 
         Expected Result:
         LE pairing should pass 100 times.
->>>>>>> 77f83438
-
-        Returns:
-          Pass if True
-          Fail if False
-
-<<<<<<< HEAD
-        TAGS: LE, Scanning, Stress
-        Priority: 1
-        """
-        test_result = True
-        filter_list, scan_settings, scan_callback = generate_ble_scan_objects(
-            self.scn_ad.droid)
-        self.scn_ad.droid.bleStartBleScan(filter_list, scan_settings,
-                                          scan_callback)
-        reset_bluetooth([self.scn_ad])
-        self.scn_ad.droid.bleStartBleScan(filter_list, scan_settings,
-                                          scan_callback)
-
-        return test_result
-=======
+
+        Returns:
+          Pass if True
+          Fail if False
+
         TAGS: LE, Scanning, Stress, Pairing
         Priority: 1
         """
@@ -433,5 +334,4 @@
             self.adv_ad.droid.bleStopBleAdvertising(adv_callback)
             # Magic sleep to let unbonding finish
             time.sleep(2)
-        return True
->>>>>>> 77f83438
+        return True