--- conflicted
+++ resolved
@@ -198,15 +198,11 @@
             raise signals.ControllerError(("No corresponding config found for"
                                            " %s") % module_config_name)
         try:
-<<<<<<< HEAD
-            objects = create(self.testbed_configs[module_config_name])
-=======
             # Make a deep copy of the config to pass to the controller module,
             # in case the controller module modifies the config internally.
             original_config = self.testbed_configs[module_config_name]
             controller_config = copy.deepcopy(original_config)
             objects = create(controller_config, self.log)
->>>>>>> 8c7039d6
         except:
             self.log.exception(("Failed to initialize objects for controller "
                                 "%s, abort!"), module_config_name)
