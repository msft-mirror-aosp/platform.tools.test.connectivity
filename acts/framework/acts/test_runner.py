#!/usr/bin/env python3.4
#
#   Copyright 2016 - The Android Open Source Project
#
#   Licensed under the Apache License, Version 2.0 (the "License");
#   you may not use this file except in compliance with the License.
#   You may obtain a copy of the License at
#
#       http://www.apache.org/licenses/LICENSE-2.0
#
#   Unless required by applicable law or agreed to in writing, software
#   distributed under the License is distributed on an "AS IS" BASIS,
#   WITHOUT WARRANTIES OR CONDITIONS OF ANY KIND, either express or implied.
#   See the License for the specific language governing permissions and
#   limitations under the License.

from future import standard_library
standard_library.install_aliases()

import copy
import importlib
import inspect
import logging
import os
import pkgutil
import sys

from acts import keys
from acts import logger
from acts import records
from acts import signals
from acts import utils


class USERError(Exception):
    """Raised when a problem is caused by user mistake, e.g. wrong command,
    misformatted config, test info, wrong test paths etc.
    """

class TestRunner(object):
    """The class that instantiates test classes, executes test cases, and
    report results.

    Attributes:
        self.test_run_info: A dictionary containing the information needed by
                            test classes for this test run, including params,
                            controllers, and other objects. All of these will
                            be passed to test classes.
        self.test_configs: A dictionary that is the original test configuration
                           passed in by user.
        self.id: A string that is the unique identifier of this test run.
        self.log_path: A string representing the path of the dir under which
                       all logs from this test run should be written.
        self.log: The logger object used throughout this test run.
        self.controller_registry: A dictionary that holds the controller
                                  objects used in a test run.
        self.controller_destructors: A dictionary that holds the controller
                                     distructors. Keys are controllers' names.
        self.test_classes: A dictionary where we can look up the test classes
                           by name to instantiate.
        self.run_list: A list of tuples specifying what tests to run.
        self.results: The test result object used to record the results of
                      this test run.
        self.running: A boolean signifies whether this test run is ongoing or
                      not.
    """
    def __init__(self, test_configs, run_list):
        self.test_run_info = {}
        self.test_configs = test_configs
        self.testbed_configs = self.test_configs[keys.Config.key_testbed.value]
        self.testbed_name = self.testbed_configs[keys.Config.key_testbed_name.value]
        start_time = logger.get_log_file_timestamp()
        self.id = "{}@{}".format(self.testbed_name, start_time)
        # log_path should be set before parsing configs.
        l_path = os.path.join(self.test_configs[keys.Config.key_log_path.value],
                              self.testbed_name,
                              start_time)
        self.log_path = os.path.abspath(l_path)
        logger.setup_test_logger(self.log_path, self.testbed_name)
        self.log = logging.getLogger()
        self.controller_registry = {}
        self.controller_destructors = {}
        self.run_list = run_list
        self.results = records.TestResult()
        self.running = False

    def import_test_modules(self, test_paths):
        """Imports test classes from test scripts.

        1. Locate all .py files under test paths.
        2. Import the .py files as modules.
        3. Find the module members that are test classes.
        4. Categorize the test classes by name.

        Args:
            test_paths: A list of directory paths where the test files reside.

        Returns:
            A dictionary where keys are test class name strings, values are
            actual test classes that can be instantiated.
        """
        def is_testfile_name(name, ext):
            if ext == ".py":
                if name.endswith("Test") or name.endswith("_test"):
                    return True
            return False
        file_list = utils.find_files(test_paths, is_testfile_name)
        test_classes = {}
        for path, name, _ in file_list:
            sys.path.append(path)
            try:
                module = importlib.import_module(name)
            except:
                for test_cls_name, _ in self.run_list:
                    alt_name = name.replace('_', '').lower()
                    alt_cls_name = test_cls_name.lower()
                    # Only block if a test class on the run list causes an
                    # import error. We need to check against both naming
                    # conventions: AaaBbb and aaa_bbb.
                    if name == test_cls_name or alt_name == alt_cls_name:
                        msg = ("Encountered error importing test class %s, "
                               "abort.") % test_cls_name
                        # This exception is logged here to help with debugging
                        # under py2, because "raise X from Y" syntax is only
                        # supported under py3.
                        self.log.exception(msg)
                        raise USERError(msg)
                continue
            for member_name in dir(module):
                if not member_name.startswith("__"):
                    if member_name.endswith("Test"):
                        test_class = getattr(module, member_name)
                        if inspect.isclass(test_class):
                            test_classes[member_name] = test_class
        return test_classes

    @staticmethod
    def verify_controller_module(module):
        """Verifies a module object follows the required interface for
        controllers.

        Args:
            module: An object that is a controller module. This is usually
                    imported with import statements or loaded by importlib.

        Raises:
            ControllerError is raised if the module does not match the ACTS
            controller interface, or one of the required members is null.
        """
        required_attributes = ("create",
                               "destroy",
                               "ACTS_CONTROLLER_CONFIG_NAME")
        for attr in required_attributes:
            if not hasattr(module, attr):
                raise signals.ControllerError(("Module %s missing required "
                    "controller module attribute %s.") % (module.__name__,
                                                          attr))
            if not getattr(module, attr):
                raise signals.ControllerError(("Controller interface %s in %s "
                    "cannot be null.") % (attr, module.__name__))

    def register_controller(self, module):
        """Registers a controller module for a test run.

        This declares a controller dependency of this test class. If the target
        module exists and matches the controller interface, the controller
        module will be instantiated with corresponding configs in the test
        config file. The module should be imported first.

        Params:
            module: A module that follows the controller module interface.

        Returns:
            A list of controller objects instantiated from controller_module.

        Raises:
            ControllerError is raised if no corresponding config can be found,
            or if the controller module has already been registered.
        """
        TestRunner.verify_controller_module(module)
        try:
            # If this is a builtin controller module, use the default ref name.
            module_ref_name = module.ACTS_CONTROLLER_REFERENCE_NAME
            builtin = True
        except AttributeError:
            # Or use the module's name
            builtin = False
            module_ref_name = module.__name__.split('.')[-1]
        if module_ref_name in self.controller_registry:
            raise signals.ControllerError(("Controller module %s has already "
                                           "been registered. It can not be "
                                           "registered again."
                                           ) % module_ref_name)
        # Create controller objects.
        create = module.create
        module_config_name = module.ACTS_CONTROLLER_CONFIG_NAME
        if module_config_name not in self.testbed_configs:
            raise signals.ControllerError(("No corresponding config found for"
                                           " %s") % module_config_name)
        try:
            # Make a deep copy of the config to pass to the controller module,
            # in case the controller module modifies the config internally.
            original_config = self.testbed_configs[module_config_name]
            controller_config = copy.deepcopy(original_config)
<<<<<<< HEAD
            objects = create(controller_config, self.log)
=======
            objects = create(controller_config)
>>>>>>> 43b6c0a6
        except:
            self.log.exception(("Failed to initialize objects for controller "
                                "%s, abort!"), module_config_name)
            raise
        if not isinstance(objects, list):
            raise ControllerError(("Controller module %s did not return a list"
                                   " of objects, abort.") % module_ref_name)
        self.controller_registry[module_ref_name] = objects
        # TODO(angli): After all tests move to register_controller, stop
        # tracking controller objs in test_run_info.
        if builtin:
            self.test_run_info[module_ref_name] = objects
        self.log.debug("Found %d objects for controller %s", len(objects),
                       module_config_name)
        destroy_func = module.destroy
        self.controller_destructors[module_ref_name] = destroy_func
        return objects

    def unregister_controllers(self):
        """Destroy controller objects and clear internal registry.

        This will be called at the end of each TestRunner.run call.
        """
        for name, destroy in self.controller_destructors.items():
            try:
                self.log.debug("Destroying %s.", name)
                destroy(self.controller_registry[name])
            except:
                self.log.exception("Exception occurred destroying %s.", name)
        self.controller_registry = {}
        self.controller_destructors = {}

    def parse_config(self, test_configs):
        """Parses the test configuration and unpacks objects and parameters
        into a dictionary to be passed to test classes.

        Args:
            test_configs: A json object representing the test configurations.
        """
        self.test_run_info[keys.Config.ikey_testbed_name.value] = self.testbed_name
        # Instantiate builtin controllers
        for ctrl_name in keys.Config.builtin_controller_names.value:
            if ctrl_name in self.testbed_configs:
                module_name = keys.get_module_name(ctrl_name)
                module = importlib.import_module("acts.controllers.%s" %
                                                 module_name)
                self.register_controller(module)
        # Unpack other params.
        self.test_run_info["register_controller"] = self.register_controller
        self.test_run_info[keys.Config.ikey_logpath.value] = self.log_path
        self.test_run_info[keys.Config.ikey_logger.value] = self.log
        cli_args = test_configs[keys.Config.ikey_cli_args.value]
        self.test_run_info[keys.Config.ikey_cli_args.value] = cli_args
        user_param_pairs = []
        for item in test_configs.items():
            if item[0] not in keys.Config.reserved_keys.value:
                user_param_pairs.append(item)
        self.test_run_info[keys.Config.ikey_user_param.value] = copy.deepcopy(
            dict(user_param_pairs))

    def set_test_util_logs(self, module=None):
        """Sets the log object to each test util module.

        This recursively include all modules under acts.test_utils and sets the
        main test logger to each module.

        Args:
            module: A module under acts.test_utils.
        """
        # Initial condition of recursion.
        if not module:
            module = importlib.import_module("acts.test_utils")
        # Somehow pkgutil.walk_packages is not working for me.
        # Using iter_modules for now.
        pkg_iter = pkgutil.iter_modules(module.__path__, module.__name__ + '.')
        for _, module_name, ispkg in pkg_iter:
            m = importlib.import_module(module_name)
            if ispkg:
                self.set_test_util_logs(module=m)
            else:
                self.log.debug("Setting logger to test util module %s",
                               module_name)
                setattr(m, "log", self.log)

    def run_test_class(self, test_cls_name, test_cases=None):
        """Instantiates and executes a test class.

        If test_cases is None, the test cases listed by self.tests will be
        executed instead. If self.tests is empty as well, no test case in this
        test class will be executed.

        Args:
            test_cls_name: Name of the test class to execute.
            test_cases: List of test case names to execute within the class.

        Returns:
            A tuple, with the number of cases passed at index 0, and the total
            number of test cases at index 1.
        """
        try:
            test_cls = self.test_classes[test_cls_name]
        except KeyError:
            raise USERError(("Unable to locate class %s in any of the test "
                "paths specified.") % test_cls_name)

        with test_cls(self.test_run_info) as test_cls_instance:
            try:
                cls_result = test_cls_instance.run(test_cases)
                self.results += cls_result
            except signals.TestAbortAll as e:
                self.results += e.results
                raise e

    def run(self):
        """Executes test cases.

        This will instantiate controller and test classes, and execute test
        classes. This can be called multiple times to repeatly execute the
        requested test cases.

        A call to TestRunner.stop should eventually happen to conclude the life
        cycle of a TestRunner.
        """
        if not self.running:
            self.running = True
        # Initialize controller objects and pack appropriate objects/params
        # to be passed to test class.
        self.parse_config(self.test_configs)
        t_configs = self.test_configs[keys.Config.key_test_paths.value]
        self.test_classes = self.import_test_modules(t_configs)
        self.log.debug("Executing run list %s.", self.run_list)
        try:
            for test_cls_name, test_case_names in self.run_list:
                if not self.running:
                    break
                if test_case_names:
                    self.log.debug("Executing test cases %s in test class %s.",
                                   test_case_names,
                                   test_cls_name)
                else:
                    self.log.debug("Executing test class %s", test_cls_name)
                try:
                    self.run_test_class(test_cls_name, test_case_names)
                except signals.TestAbortAll as e:
                    self.log.warning(("Abort all subsequent test classes. Reason: "
                                      "%s"), e)
                    raise
        finally:
            self.unregister_controllers()

    def stop(self):
        """Releases resources from test run. Should always be called after
        TestRunner.run finishes.

        This function concludes a test run and writes out a test report.
        """
        if self.running:
            msg = "\nSummary for test run %s: %s\n" % (self.id,
                self.results.summary_str())
            self._write_results_json_str()
            self.log.info(msg.strip())
            logger.kill_test_logger(self.log)
            self.running = False

    def _write_results_json_str(self):
        """Writes out a json file with the test result info for easy parsing.

        TODO(angli): This should be replaced by standard log record mechanism.
        """
        path = os.path.join(self.log_path, "test_run_summary.json")
        with open(path, 'w') as f:
            f.write(self.results.json_str())

if __name__ == "__main__":
    pass<|MERGE_RESOLUTION|>--- conflicted
+++ resolved
@@ -202,11 +202,7 @@
             # in case the controller module modifies the config internally.
             original_config = self.testbed_configs[module_config_name]
             controller_config = copy.deepcopy(original_config)
-<<<<<<< HEAD
-            objects = create(controller_config, self.log)
-=======
             objects = create(controller_config)
->>>>>>> 43b6c0a6
         except:
             self.log.exception(("Failed to initialize objects for controller "
                                 "%s, abort!"), module_config_name)
