--- conflicted
+++ resolved
@@ -139,8 +139,6 @@
                             test_classes[member_name] = test_class
         return test_classes
 
-<<<<<<< HEAD
-=======
     @staticmethod
     def verify_controller_module(module):
         """Verifies a module object follows the required interface for
@@ -239,7 +237,6 @@
         self.controller_registry = {}
         self.controller_destructors = {}
 
->>>>>>> 55032e66
     def parse_config(self, test_configs):
         """Parses the test configuration and unpacks objects and parameters
         into a dictionary to be passed to test classes.
@@ -337,30 +334,6 @@
                 raise e
 
     def run(self):
-<<<<<<< HEAD
-        if not self.running:
-            self.running = True
-        self.log.debug("Executing run list %s.", self.run_list)
-        for test_cls_name, test_case_names in self.run_list:
-            if not self.running:
-                break
-            if test_case_names:
-                self.log.debug("Executing test cases %s in test class %s.",
-                               test_case_names,
-                               test_cls_name)
-            else:
-                self.log.debug("Executing test class %s", test_cls_name)
-            try:
-                self.run_test_class(test_cls_name, test_case_names)
-            except TestAbortAll as e:
-                self.log.warning(("Abort all subsequent test classes. Reason: "
-                                  "%s"), e)
-                raise
-
-    def stop(self):
-        """Releases resources from test run. Should be called right after run()
-        finishes.
-=======
         """Executes test cases.
 
         This will instantiate controller and test classes, and execute test
@@ -402,7 +375,6 @@
         TestRunner.run finishes.
 
         This function concludes a test run and writes out a test report.
->>>>>>> 55032e66
         """
         if self.running:
             msg = "\nSummary for test run %s: %s\n" % (self.id,
@@ -412,17 +384,6 @@
             logger.kill_test_logger(self.log)
             self.running = False
 
-<<<<<<< HEAD
-    def clean_up(self):
-        for name, destroy in self.controller_destructors.items():
-            try:
-                self.log.debug("Destroying %s.", name)
-                destroy(self.configs[name])
-            except:
-                self.log.exception("Exception occurred destroying %s.", name)
-
-=======
->>>>>>> 55032e66
     def _write_results_json_str(self):
         """Writes out a json file with the test result info for easy parsing.
 
