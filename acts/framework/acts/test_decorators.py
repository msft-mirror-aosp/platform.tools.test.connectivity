--- conflicted
+++ resolved
@@ -68,19 +68,12 @@
         extra_environment_info: Extra info about the test tracker environment.
         predicate: A func that if false when called will ignore this info.
     """
-<<<<<<< HEAD
     def test_tracker_info_decorator(func):
         keyed_info = dict(test_tracker_uuid=uuid,
                           test_tracker_environment_info=extra_environment_info)
         return _TestTrackerInfoDecoratorFunc(func, predicate, keyed_info)
 
     return test_tracker_info_decorator
-=======
-    return test_info(
-        test_tracker_uuid=uuid,
-        test_tracker_environment_info=extra_environment_info,
-        predicate=predicate)
->>>>>>> 31be91b2
 
 
 class _TestInfoDecoratorFunc(object):
