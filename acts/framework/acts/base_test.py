--- conflicted
+++ resolved
@@ -24,22 +24,7 @@
 from acts import test_runner
 from acts import utils
 
-<<<<<<< HEAD
-=======
-from acts.keys import Config
-from acts.records import TestResult
-from acts.records import TestResultRecord
-from acts.signals import TestAbortClass
-from acts.signals import TestAbortAll
-from acts.signals import TestFailure
-from acts.signals import TestPass
-from acts.signals import TestSkip
-from acts.signals import TestSilent
-from acts.utils import concurrent_exec
-from acts.utils import create_dir
-from acts.utils import get_current_human_time
-
->>>>>>> d58100d5
+
 # Macro strings for test result reporting
 TEST_CASE_TOKEN = "[Test Case]"
 RESULT_LINE_TEMPLATE = TEST_CASE_TOKEN + " %s %s"
@@ -204,11 +189,7 @@
         test_name = record.test_name
         self.log.error(record.details)
         begin_time = logger.epoch_to_log_line_timestamp(record.begin_time)
-<<<<<<< HEAD
         self.log.info(RESULT_LINE_TEMPLATE, test_name, record.result)
-=======
-        self.log.info(RESULT_LINE_TEMPLATE % (test_name, record.result))
->>>>>>> d58100d5
         self.on_fail(test_name, begin_time)
 
     def on_fail(self, test_name, begin_time):
@@ -282,148 +263,6 @@
             begin_time: Logline format timestamp taken when the test started.
         """
 
-<<<<<<< HEAD
-=======
-    def fail(self, msg, extras=None):
-        """Explicitly fail a test case.
-
-        Args:
-            msg: A string explaining the details of the failure.
-            extras: An optional field for extra information to be included in
-                test result.
-
-        Raises:
-            TestFailure is raised to mark a test case as failed.
-        """
-        raise TestFailure(msg, extras)
-
-    def explicit_pass(self, msg, extras=None):
-        """Explicitly pass a test case.
-
-        A test with not uncaught exception will pass implicitly so the usage of
-        this is optional. It is intended for reporting extra information when a
-        test passes.
-
-        Args:
-            msg: A string explaining the details of the passed test.
-            extras: An optional field for extra information to be included in
-                test result.
-
-        Raises:
-            TestPass is raised to mark a test case as passed.
-        """
-        raise TestPass(msg, extras)
-
-    def assert_true(self, expr, msg, extras=None):
-        """Assert an expression evaluates to true, otherwise fail the test.
-
-        Args:
-            expr: The expression that is evaluated.
-            msg: A string explaining the datails in case of failure.
-            extras: An optional field for extra information to be included in
-                test result.
-        """
-        if not expr:
-            self.fail(msg, extras)
-
-    def skip(self, reason, extras=None):
-        """Skip a test case.
-
-        Args:
-            reason: The reason this test is skipped.
-            extras: An optional field for extra information to be included in
-                test result.
-
-        Raises:
-            TestSkip is raised to mark a test case as skipped.
-        """
-        raise TestSkip(reason, extras)
-
-    def skip_if(self, expr, reason, extras=None):
-        """Skip a test case if expression evaluates to True.
-
-        Args:
-            expr: The expression that is evaluated.
-            reason: The reason this test is skipped.
-            extras: An optional field for extra information to be included in
-                test result.
-        """
-        if expr:
-            self.skip(reason, extras)
-
-    def abort_class(self, reason, extras=None):
-        """Abort all subsequent test cases within the same test class in one
-        iteration.
-
-        If one test class is requested multiple times in a test run, this can
-        only abort one of the requested executions, NOT all.
-
-        Args:
-            reason: The reason to abort.
-            extras: An optional field for extra information to be included in
-                test result.
-
-        Raises:
-            TestAbortClass is raised to abort all subsequent tests in the test
-            class.
-        """
-        self.log.warning(("Abort %s, remaining test cases within the class"
-                " will not be executed. Reason: %s") % (self.TAG, str(reason)))
-        raise TestAbortClass(reason, extras)
-
-    def abort_class_if(self, expr, reason, extras=None):
-        """Abort all subsequent test cases within the same test class in one
-        iteration, if expression evaluates to True.
-
-        If one test class is requested multiple times in a test run, this can
-        only abort one of the requested executions, NOT all.
-
-        Args:
-            expr: The expression that is evaluated.
-            reason: The reason to abort.
-            extras: An optional field for extra information to be included in
-                test result.
-
-        Raises:
-            TestAbortClass is raised to abort all subsequent tests in the test
-            class.
-        """
-        if expr:
-            self.abort_class(reason, extras)
-
-    def abort_all(self, reason, extras=None):
-        """Abort all subsequent test cases, including the ones not in this test
-        class or iteration.
-
-        Args:
-            reason: The reason to abort.
-            extras: An optional field for extra information to be included in
-                test result.
-
-        Raises:
-            TestAbortAll is raised to abort all subsequent tests.
-        """
-        self.log.warning(("Abort test run, remaining test cases will not be "
-                "executed. Reason: %s") % (str(reason)))
-        raise TestAbortAll(reason, extras)
-
-    def abort_all_if(self, expr, reason, extras=None):
-        """Abort all subsequent test cases, if the expression evaluates to
-        True.
-
-        Args:
-            expr: The expression that is evaluated.
-            reason: The reason to abort.
-            extras: An optional field for extra information to be included in
-                test result.
-
-        Raises:
-            TestAbortAll is raised to abort all subsequent tests.
-        """
-        if expr:
-            self.abort_all(reason, extras)
-
->>>>>>> d58100d5
     def exec_one_testcase(self, test_name, test_func, args, **kwargs):
         """Executes one test case and update test results.
 
@@ -523,14 +362,9 @@
             tag: Name of this group of generated test cases. Ignored if
                  name_func is provided and operates properly.
             name_func: A function that takes a test setting and generates a
-<<<<<<< HEAD
                        proper test name. The test name should be shorter than
                        utils.MAX_FILENAME_LEN. Names over the limit will be
                        truncated.
-=======
-                proper test name. The test name should be shorter than
-                utils.MAX_FILENAME_LEN. Names over the limit will be truncated.
->>>>>>> d58100d5
 
         Returns:
             A list of settings that did not pass.
