#!/usr/bin/env python3.4
#
#   Copyright 2016 - Google
#
#   Licensed under the Apache License, Version 2.0 (the "License");
#   you may not use this file except in compliance with the License.
#   You may obtain a copy of the License at
#
#       http://www.apache.org/licenses/LICENSE-2.0
#
#   Unless required by applicable law or agreed to in writing, software
#   distributed under the License is distributed on an "AS IS" BASIS,
#   WITHOUT WARRANTIES OR CONDITIONS OF ANY KIND, either express or implied.
#   See the License for the specific language governing permissions and
#   limitations under the License.
"""
    Base Class for Defining Common Bluetooth Test Functionality
"""

import os
import time
from acts import utils
from acts.base_test import BaseTestClass
from acts.controllers import android_device
<<<<<<< HEAD
from acts.test_utils.bt.bt_test_utils import (log_energy_info,
                                              reset_bluetooth,
                                              setup_multiple_devices_for_bt_test,
                                              take_btsnoop_logs)
=======
from acts.test_utils.bt.bt_test_utils import (
    log_energy_info, reset_bluetooth, setup_multiple_devices_for_bt_test,
    take_btsnoop_logs)
from acts.utils import sync_device_time

>>>>>>> 375137cd

class BluetoothBaseTest(BaseTestClass):

    def __init__(self, controllers):
        BaseTestClass.__init__(self, controllers)

    # Use for logging in the test cases to facilitate
    # faster log lookup and reduce ambiguity in logging.
    def bt_test_wrap(fn):
        def _safe_wrap_test_case(self, *args, **kwargs):
            test_id = "{}:{}:{}".format(
                self.__class__.__name__,
                fn.__name__,
                time.time())
            log_string = "[Test ID] {}".format(test_id)
            self.log.info(log_string)
            return fn(self, *args, **kwargs)
        return _safe_wrap_test_case

    def setup_class(self):
        for a in self.android_devices:
            sync_device_time(a)
        return setup_multiple_devices_for_bt_test(self.android_devices)

    def setup_test(self):
        self.log.debug(log_energy_info(self.android_devices, "Start"))
        for a in self.android_devices:
            a.ed.clear_all_events()
        return True

    def teardown_test(self):
        self.log.debug(log_energy_info(self.android_devices, "End"))
        return True

    def on_fail(self, test_name, begin_time):
        self.log.debug("Test {} failed. Gathering bugreport and btsnoop logs".
                       format(test_name))
        take_btsnoop_logs(self.android_devices, self, test_name)
        self._take_bug_report(test_name, begin_time)
        for _ in range(5):
            if reset_bluetooth(self.android_devices):
                break
            else:
                self.log.error("Failed to reset Bluetooth... retrying.")
        return

    def _take_bug_report(self, test_name, begin_time):
        if "no_bug_report_on_fail" in self.user_params:
            return

        # magical sleep to ensure the runtime restart or reboot begins
        time.sleep(1)
        for ad in self.android_devices:
            try:
                ad.adb.wait_for_device()
                ad.take_bug_report(test_name, begin_time)
                tombstone_path = os.path.join(ad.log_path, "BugReports",
                        "{},{}".format(begin_time, ad.serial).replace(' ','_'))
                utils.create_dir(tombstone_path)
                ad.adb.pull('/data/tombstones/', tombstone_path)
            except:
                self.log.error("Failed to take a bug report for {}, {}"
                             .format(ad.serial, test_name))<|MERGE_RESOLUTION|>--- conflicted
+++ resolved
@@ -22,18 +22,11 @@
 from acts import utils
 from acts.base_test import BaseTestClass
 from acts.controllers import android_device
-<<<<<<< HEAD
-from acts.test_utils.bt.bt_test_utils import (log_energy_info,
-                                              reset_bluetooth,
-                                              setup_multiple_devices_for_bt_test,
-                                              take_btsnoop_logs)
-=======
 from acts.test_utils.bt.bt_test_utils import (
     log_energy_info, reset_bluetooth, setup_multiple_devices_for_bt_test,
     take_btsnoop_logs)
 from acts.utils import sync_device_time
 
->>>>>>> 375137cd
 
 class BluetoothBaseTest(BaseTestClass):
 
