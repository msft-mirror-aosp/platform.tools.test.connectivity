#!/usr/bin/env python3.4
#
#   Copyright 2016 - Google
#
#   Licensed under the Apache License, Version 2.0 (the "License");
#   you may not use this file except in compliance with the License.
#   You may obtain a copy of the License at
#
#       http://www.apache.org/licenses/LICENSE-2.0
#
#   Unless required by applicable law or agreed to in writing, software
#   distributed under the License is distributed on an "AS IS" BASIS,
#   WITHOUT WARRANTIES OR CONDITIONS OF ANY KIND, either express or implied.
#   See the License for the specific language governing permissions and
#   limitations under the License.
"""
    Base Class for Defining Common Bluetooth Test Functionality
"""

import os
import time
from acts import utils
from acts.base_test import BaseTestClass
from acts.controllers import android_device
from acts.test_utils.bt.bt_test_utils import (
    log_energy_info, reset_bluetooth, setup_multiple_devices_for_bt_test,
    take_btsnoop_logs)


class BluetoothBaseTest(BaseTestClass):
    def __init__(self, controllers):
        BaseTestClass.__init__(self, controllers)

    # Use for logging in the test cases to facilitate
    # faster log lookup and reduce ambiguity in logging.
    def bt_test_wrap(fn):
        def _safe_wrap_test_case(self, *args, **kwargs):
            test_id = "{}:{}:{}".format(self.__class__.__name__, fn.__name__,
                                        time.time())
            log_string = "[Test ID] {}".format(test_id)
            self.log.info(log_string)
            return fn(self, *args, **kwargs)

        return _safe_wrap_test_case

    def setup_class(self):
        return setup_multiple_devices_for_bt_test(self.android_devices)

    def setup_test(self):
        self.log.debug(log_energy_info(self.android_devices, "Start"))
        for a in self.android_devices:
            a.ed.clear_all_events()
        return True

    def teardown_test(self):
        self.log.debug(log_energy_info(self.android_devices, "End"))
        return True

    def on_fail(self, test_name, begin_time):
        self.log.debug(
            "Test {} failed. Gathering bugreport and btsnoop logs".format(
                test_name))
        take_btsnoop_logs(self.android_devices, self, test_name)
        self._take_bug_report(test_name, begin_time)
        for _ in range(5):
            if reset_bluetooth(self.android_devices):
                break
            else:
                self.log.error("Failed to reset Bluetooth... retrying.")
        return

    def _take_bug_report(self, test_name, begin_time):
        if "no_bug_report_on_fail" in self.user_params:
            return

        # magical sleep to ensure the runtime restart or reboot begins
        time.sleep(1)
        for ad in self.android_devices:
            try:
<<<<<<< HEAD
                android_device.take_bug_reports(test_name, begin_time,
                                                self.android_devices)
            except:
                self.log.error("Failed to take a bug report for {}"
                               .format(test_name))
=======
                ad.adb.wait_for_device()
                ad.take_bug_report(test_name, begin_time)
                tombstone_path = os.path.join(ad.log_path, "BugReports",
                        "{},{}".format(begin_time, ad.serial).replace(' ','_'))
                utils.create_dir(tombstone_path)
                ad.adb.pull('/data/tombstones/', tombstone_path)
            except:
                ad.log.error("Failed to take a bug report for {}, {}"
                             .format(ad.serial, test_name))
>>>>>>> d7477402
<|MERGE_RESOLUTION|>--- conflicted
+++ resolved
@@ -77,13 +77,6 @@
         time.sleep(1)
         for ad in self.android_devices:
             try:
-<<<<<<< HEAD
-                android_device.take_bug_reports(test_name, begin_time,
-                                                self.android_devices)
-            except:
-                self.log.error("Failed to take a bug report for {}"
-                               .format(test_name))
-=======
                 ad.adb.wait_for_device()
                 ad.take_bug_report(test_name, begin_time)
                 tombstone_path = os.path.join(ad.log_path, "BugReports",
@@ -92,5 +85,4 @@
                 ad.adb.pull('/data/tombstones/', tombstone_path)
             except:
                 ad.log.error("Failed to take a bug report for {}, {}"
-                             .format(ad.serial, test_name))
->>>>>>> d7477402
+                             .format(ad.serial, test_name))