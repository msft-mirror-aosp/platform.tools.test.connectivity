#/usr/bin/env python3.4
#
# Copyright (C) 2016 The Android Open Source Project
#
# Licensed under the Apache License, Version 2.0 (the "License"); you may not
# use this file except in compliance with the License. You may obtain a copy of
# the License at
#
# http://www.apache.org/licenses/LICENSE-2.0
#
# Unless required by applicable law or agreed to in writing, software
# distributed under the License is distributed on an "AS IS" BASIS, WITHOUT
# WARRANTIES OR CONDITIONS OF ANY KIND, either express or implied. See the
# License for the specific language governing permissions and limitations under
# the License.

from enum import Enum


class BluetoothScanModeType(Enum):
    STATE_OFF = -1
    SCAN_MODE_NONE = 0
    SCAN_MODE_CONNECTABLE = 1
    SCAN_MODE_CONNECTABLE_DISCOVERABLE = 3


class BluetoothAdapterState(Enum):
    STATE_OFF = 10
    STATE_TURNING_ON = 11
    STATE_ON = 12
    STATE_TURNING_OFF = 13
    STATE_BLE_TURNING_ON = 14
    STATE_BLE_ON = 15
<<<<<<< HEAD
    STATE_BLE_TURNING_OFF = 16
=======
    STATE_BLE_TURNING_OFF = 16

class RfcommUuid(Enum):
    DEFAULT_UUID = "457807c0-4897-11df-9879-0800200c9a66"
>>>>>>> 59a21f10
<|MERGE_RESOLUTION|>--- conflicted
+++ resolved
@@ -31,11 +31,7 @@
     STATE_TURNING_OFF = 13
     STATE_BLE_TURNING_ON = 14
     STATE_BLE_ON = 15
-<<<<<<< HEAD
-    STATE_BLE_TURNING_OFF = 16
-=======
     STATE_BLE_TURNING_OFF = 16
 
 class RfcommUuid(Enum):
     DEFAULT_UUID = "457807c0-4897-11df-9879-0800200c9a66"
->>>>>>> 59a21f10
