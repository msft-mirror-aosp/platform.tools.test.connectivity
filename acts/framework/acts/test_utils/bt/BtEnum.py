--- conflicted
+++ resolved
@@ -17,12 +17,7 @@
 from enum import Enum
 from enum import IntEnum
 
-<<<<<<< HEAD
-class BluetoothScanModeType(Enum):
-=======
-
 class BluetoothScanModeType(IntEnum):
->>>>>>> a5b989e7
     STATE_OFF = -1
     SCAN_MODE_NONE = 0
     SCAN_MODE_CONNECTABLE = 1
