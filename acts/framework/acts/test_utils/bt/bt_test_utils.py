--- conflicted
+++ resolved
@@ -671,9 +671,6 @@
     if msg != read_msg:
         log.error("Mismatch! Read: {}, Expected: {}".format(read_msg, msg))
         return False
-<<<<<<< HEAD
-    return True
-=======
     return True
 
 
@@ -693,4 +690,3 @@
             return False
         log.info("Successfully unbonded {}".format(device_address))
     return True
->>>>>>> d4d42c87
