# /usr/bin/env python3.4
#
# Copyright (C) 2016 The Android Open Source Project
#
# Licensed under the Apache License, Version 2.0 (the "License"); you may not
# use this file except in compliance with the License. You may obtain a copy of
# the License at
#
# http://www.apache.org/licenses/LICENSE-2.0
#
# Unless required by applicable law or agreed to in writing, software
# distributed under the License is distributed on an "AS IS" BASIS, WITHOUT
# WARRANTIES OR CONDITIONS OF ANY KIND, either express or implied. See the
# License for the specific language governing permissions and limitations under
# the License.
"""Compare_contacts accepts 2 vcf files, extracts full name, email, and
telephone numbers from each and reports how many unique cards it finds across
the two files.
"""

from mmap import ACCESS_READ
from mmap import mmap
import logging
import re
import random
import string
<<<<<<< HEAD
from time import sleep
=======
import time
>>>>>>> faf47620
from acts.utils import exe_cmd
import queue

# CallLog types
INCOMMING_CALL_TYPE = "1"
OUTGOING_CALL_TYPE = "2"
MISSED_CALL_TYPE = "3"

# Callback strings.
CONTACTS_CHANGED_CALLBACK = "ContactsChanged"
CALL_LOG_CHANGED = "CallLogChanged"
CONTACTS_ERASED_CALLBACK = "ContactsErased"

# URI for contacts database on Nexus.
CONTACTS_URI = "content://com.android.contacts/data/phones"

# Path for temporary file storage on device.
STORAGE_PATH = "/storage/emulated/0/Download/"

PBAP_SYNC_TIME = 30

log = logging


def parse_contacts(file_name):
    """Read vcf file and generate a list of contacts.

    Contacts full name, prefered email, and all phone numbers are extracted.
    """

    vcard_regex = re.compile(b"^BEGIN:VCARD((\n*?.*?)*?)END:VCARD",
                             re.MULTILINE)
    fullname_regex = re.compile(b"^FN:(.*)", re.MULTILINE)
    email_regex = re.compile(b"^EMAIL;PREF:(.*)", re.MULTILINE)
    tel_regex = re.compile(b"^TEL;(.*):(.*)", re.MULTILINE)

    with open(file_name, "r") as contacts_file:
        contacts = []
        contacts_map = mmap(
            contacts_file.fileno(), length=0, access=ACCESS_READ)
        new_contact = None

        # Find all VCARDs in the input file, then extract the first full name,
        # first email address, and all phone numbers from it.  If there is at
        # least a full name add it to the contact list.
        for current_vcard in vcard_regex.findall(contacts_map):
            new_contact = VCard()

            fullname = fullname_regex.search(current_vcard[0])
            if fullname is not None:
                new_contact.name = fullname.group(1)

            email = email_regex.search(current_vcard[0])
            if email is not None:
                new_contact.email = email.group(1)

            for phone_number in tel_regex.findall(current_vcard[0]):
                new_contact.add_phone_number(
                    PhoneNumber(phone_number[0], phone_number[1]))

            contacts.append(new_contact)

        return contacts


def phone_number_count(destination_path, file_name):
    """Counts number of phone numbers in a VCF.
    """
    tel_regex = re.compile(b"^TEL;(.*):(.*)", re.MULTILINE)
    with open("{}{}".format(destination_path, file_name),
              "r") as contacts_file:
        contacts_map = mmap(
            contacts_file.fileno(), length=0, access=ACCESS_READ)
        numbers = tel_regex.findall(contacts_map)
        return len(numbers)


def count_contacts_with_differences(destination_path,
                                    pce_contacts_vcf_file_name,
                                    pse_contacts_vcf_file_name):
    """Compare two contact files and report the number of differences.

    Difference count is returned, and the differences are logged, this is order
    independent.
    """

    pce_contacts = parse_contacts("{}{}".format(destination_path,
                                                pce_contacts_vcf_file_name))
    pse_contacts = parse_contacts("{}{}".format(destination_path,
                                                pse_contacts_vcf_file_name))

    differences = set(pce_contacts).symmetric_difference(set(pse_contacts))
    if not differences:
        log.info("All {} contacts in the phonebooks match".format(
            str(len(pce_contacts))))
    else:
        log.info("{} contacts match, but ".format(
            str(len(set(pce_contacts).intersection(set(pse_contacts))))))
        log.info("the following {} entries don't match:".format(
            str(len(differences))))
        for current_vcard in differences:
            log.info(current_vcard)
    return len(differences)


class PhoneNumber(object):
    """Simple class for maintaining a phone number entry and type with only the
    digits.
    """

    def __init__(self, phone_type, phone_number):
        self.phone_type = phone_type
        # remove non digits from phone_number
        self.phone_number = re.sub(r"\D", "", str(phone_number))

    def __eq__(self, other):
        return (self.phone_type == other.phone_type and
                self.phone_number == other.phone_number)

    def __hash__(self):
        return hash(self.phone_type) ^ hash(self.phone_number)


class VCard(object):
    """Contains name, email, and phone numbers.
    """

    def __init__(self):
        self.name = None
        self.first_name = None
        self.last_name = None
        self.email = None
        self.phone_numbers = []
        self.photo = None

    def __lt__(self, other):
        return self.name < other.name

    def __hash__(self):
        result = hash(self.name) ^ hash(self.email) ^ hash(self.photo == None)
        for number in self.phone_numbers:
            result ^= hash(number)
        return result

    def __eq__(self, other):
        return hash(self) == hash(other)

    def __ne__(self, other):
        return not self.__eq__(other)

    def __str__(self):
        vcard_strings = ["BEGIN:VCARD\n", "VERSION:2.1\n"]

        if self.first_name or self.last_name:
            vcard_strings.append("N:{};{};;;\nFN:{} {}\n".format(
                self.last_name, self.first_name, self.first_name,
                self.last_name))
        elif self.name:
            vcard_strings.append("FN:{}\n".format(self.name))

        if self.phone_numbers:
            for phone in self.phone_numbers:
                vcard_strings.append("TEL;{}:{}\n".format(
                    str(phone.phone_type), phone.phone_number))

        if self.email:
            vcard_strings.append("EMAIL;PREF:{}\n".format(self.email))

        vcard_strings.append("END:VCARD\n")
        return "".join(vcard_strings)

    def add_phone_number(self, phone_number):
        if phone_number not in self.phone_numbers:
            self.phone_numbers.append(phone_number)


def generate_random_phone_number():
    """Generate a random phone number/type
    """
    return PhoneNumber("CELL",
                       "+{0:010d}".format(random.randint(0, 9999999999)))


def generate_random_string(length=8,
                           charset="{}{}{}".format(string.digits,
                                                   string.ascii_letters,
                                                   string.punctuation)):
    """Generate a random string of specified length from the characterset
    """
    # Remove ; since that would make 2 words.
    charset = charset.replace(";", "")
    name = []
    for i in range(length):
        name.append(random.choice(charset))
    return "".join(name)


def generate_contact_list(destination_path,
                          file_name,
                          contact_count,
                          phone_number_count=1):
    """Generate a simple VCF file for count contacts with basic content.

    An example with count = 1 and local_number = 2]

    BEGIN:VCARD
    VERSION:2.1
    N:Person;1;;;
    FN:1 Person
    TEL;CELL:+1-555-555-1234
    TEL;CELL:+1-555-555-4321
    EMAIL;PREF:person1@gmail.com
    END:VCARD
    """
    vcards = []
    for i in range(contact_count):
        current_contact = VCard()
        current_contact.first_name = generate_random_string(
            random.randint(1, 19))
        current_contact.last_name = generate_random_string(
            random.randint(1, 19))
        current_contact.email = "{}{}@{}.{}".format(
            current_contact.last_name, current_contact.first_name,
            generate_random_string(random.randint(1, 19)),
            generate_random_string(random.randint(1, 4)))
        for number in range(phone_number_count):
            current_contact.add_phone_number(generate_random_phone_number())
        vcards.append(current_contact)
    create_new_contacts_vcf_from_vcards(destination_path, file_name, vcards)


def create_new_contacts_vcf_from_vcards(destination_path, vcf_file_name,
                                        vcards):
    """Create a new file with filename
    """
    contact_file = open("{}{}".format(destination_path, vcf_file_name), "w+")
    for card in vcards:
        contact_file.write(str(card))
    contact_file.close()


def get_contact_count(device):
    """Returns the number of name:phone number pairs.
    """
    contact_list = device.droid.contactsQueryContent(
        CONTACTS_URI, ["display_name", "data1"], "", [], "display_name")
    return len(contact_list)


def import_device_contacts_from_vcf(device, destination_path, vcf_file, timeout=10):
    """Uploads and import vcf file to device.
    """
    number_count = phone_number_count(destination_path, vcf_file)
    device.log.info("Trying to add {} phone numbers.".format(number_count))
    local_phonebook_path = "{}{}".format(destination_path, vcf_file)
    phone_phonebook_path = "{}{}".format(STORAGE_PATH, vcf_file)
    device.adb.push("{} {}".format(local_phonebook_path, phone_phonebook_path))
    device.droid.importVcf("file://{}{}".format(STORAGE_PATH, vcf_file))
<<<<<<< HEAD
    # keyevent to allow contacts import from vcf file
    sleep(1)
    for key in ["ENTER", "DPAD_RIGHT", "ENTER"]:
        device.adb.shell("input keyevent KEYCODE_{}".format(key))
=======
    start_time = time.time()
    while time.time() < start_time + timeout:
        #TODO: use unattended way to bypass contact import module instead of keyevent
        if "ImportVCardActivity" in device.get_my_current_focus_window():
            # keyevent to allow contacts import from vcf file
            for key in ["DPAD_RIGHT", "DPAD_RIGHT", "ENTER"]:
                device.adb.shell("input keyevent KEYCODE_{}".format(key))
            break
        time.sleep(1)
>>>>>>> faf47620
    if wait_for_phone_number_update_complete(device, number_count):
        return number_count
    else:
        return 0


def export_device_contacts_to_vcf(device, destination_path, vcf_file):
    """Export and download vcf file from device.
    """
    path_on_phone = "{}{}".format(STORAGE_PATH, vcf_file)
    device.droid.exportVcf("{}".format(path_on_phone))
    # Download and then remove file from device
    device.adb.pull("{} {}".format(path_on_phone, destination_path))
    return True


def delete_vcf_files(device):
    """Deletes all files with .vcf extension
    """
    files = device.adb.shell("ls {}".format(STORAGE_PATH))
    for file_name in files.split():
        if ".vcf" in file_name:
            device.adb.shell("rm -f {}{}".format(STORAGE_PATH, file_name))


def erase_contacts(device):
    """Erase all contacts out of devices contact database.
    """
    device.log.info("Erasing contacts.")
    if get_contact_count(device) > 0:
        device.droid.contactsEraseAll()
        try:
            device.ed.pop_event(CONTACTS_ERASED_CALLBACK, PBAP_SYNC_TIME)
        except queue.Empty:
            log.error("Phone book not empty.")
            return False
    return True


def wait_for_phone_number_update_complete(device, expected_count):
    """Check phone_number count on device and wait for updates until it has the
    expected number of phone numbers in its contact database.
    """
    update_completed = True
    try:
        while (expected_count != get_contact_count(device) and
               device.ed.pop_event(CONTACTS_CHANGED_CALLBACK, PBAP_SYNC_TIME)):
            pass
    except queue.Empty:
        log.error("Contacts failed to update.")
        update_completed = False
    device.log.info("Found {} out of the expected {} contacts.".format(
        get_contact_count(device), expected_count))
    return update_completed


def wait_for_call_log_update_complete(device, expected_count):
    """Check call log count on device and wait for updates until it has the
    expected number of calls in its call log database.
    """
    update_completed = True
    try:
        while (expected_count != device.droid.callLogGetCount() and
               device.ed.pop_event(CALL_LOG_CHANGED, PBAP_SYNC_TIME)):
            pass
    except queue.Empty:
        log.error("Call Log failed to update.")
        update_completed = False
    device.log.info("Found {} out of the expected {} call logs.".format(
        device.droid.callLogGetCount(), expected_count))
    return


def add_call_log(device, call_log_type, phone_number, call_time):
    """Add call number and time to specified log.
    """
    new_call_log = {}
    new_call_log["type"] = str(call_log_type)
    new_call_log["number"] = phone_number
    new_call_log["time"] = str(call_time)
    device.droid.callLogsPut(new_call_log)


def get_and_compare_call_logs(pse, pce, call_log_type):
    """Gather and compare call logs from PSE and PCE for the specified type.
    """
    pse_call_log = pse.droid.callLogsGet(call_log_type)
    pce_call_log = pce.droid.callLogsGet(call_log_type)
    return compare_call_logs(pse_call_log, pce_call_log)


def normalize_phonenumber(phone_number):
    """Remove all non-digits from phone_number
    """
    return re.sub(r"\D", "", phone_number)


def compare_call_logs(pse_call_log, pce_call_log):
    """Gather and compare call logs from PSE and PCE for the specified type.
    """
    call_logs_match = True
    if len(pse_call_log) == len(pce_call_log):
        for i in range(len(pse_call_log)):
            # Compare the phone number
            if normalize_phonenumber(pse_call_log[i][
<<<<<<< HEAD
                                         "number"]) != normalize_phonenumber(pce_call_log[i][
                                                                                 "number"]):
=======
                    "number"]) != normalize_phonenumber(pce_call_log[i][
                         "number"]):
>>>>>>> faf47620
                log.warning("Call Log numbers differ")
                call_logs_match = False

            # Compare which log it was taken from (Incomming, Outgoing, Missed
            if pse_call_log[i]["type"] != pce_call_log[i]["type"]:
                log.warning("Call Log types differ")
                call_logs_match = False

            # Compare time to truncated second.
            if int(pse_call_log[i]["date"]) // 1000 != int(pce_call_log[i][
                                                               "date"]) // 1000:
                log.warning("Call log times don't match, check timezone.")
                call_logs_match = False

    else:
        log.warning("Call Log lengths differ {}:{}".format(
            len(pse_call_log), len(pce_call_log)))
        call_logs_match = False

    if not call_logs_match:
        log.info("PSE Call Log:")
        log.info(pse_call_log)
        log.info("PCE Call Log:")
        log.info(pce_call_log)

    return call_logs_match<|MERGE_RESOLUTION|>--- conflicted
+++ resolved
@@ -1,4 +1,4 @@
-# /usr/bin/env python3.4
+#/usr/bin/env python3.4
 #
 # Copyright (C) 2016 The Android Open Source Project
 #
@@ -24,11 +24,7 @@
 import re
 import random
 import string
-<<<<<<< HEAD
-from time import sleep
-=======
 import time
->>>>>>> faf47620
 from acts.utils import exe_cmd
 import queue
 
@@ -287,12 +283,6 @@
     phone_phonebook_path = "{}{}".format(STORAGE_PATH, vcf_file)
     device.adb.push("{} {}".format(local_phonebook_path, phone_phonebook_path))
     device.droid.importVcf("file://{}{}".format(STORAGE_PATH, vcf_file))
-<<<<<<< HEAD
-    # keyevent to allow contacts import from vcf file
-    sleep(1)
-    for key in ["ENTER", "DPAD_RIGHT", "ENTER"]:
-        device.adb.shell("input keyevent KEYCODE_{}".format(key))
-=======
     start_time = time.time()
     while time.time() < start_time + timeout:
         #TODO: use unattended way to bypass contact import module instead of keyevent
@@ -302,7 +292,6 @@
                 device.adb.shell("input keyevent KEYCODE_{}".format(key))
             break
         time.sleep(1)
->>>>>>> faf47620
     if wait_for_phone_number_update_complete(device, number_count):
         return number_count
     else:
@@ -408,13 +397,8 @@
         for i in range(len(pse_call_log)):
             # Compare the phone number
             if normalize_phonenumber(pse_call_log[i][
-<<<<<<< HEAD
-                                         "number"]) != normalize_phonenumber(pce_call_log[i][
-                                                                                 "number"]):
-=======
                     "number"]) != normalize_phonenumber(pce_call_log[i][
                          "number"]):
->>>>>>> faf47620
                 log.warning("Call Log numbers differ")
                 call_logs_match = False
 
@@ -425,7 +409,7 @@
 
             # Compare time to truncated second.
             if int(pse_call_log[i]["date"]) // 1000 != int(pce_call_log[i][
-                                                               "date"]) // 1000:
+                    "date"]) // 1000:
                 log.warning("Call log times don't match, check timezone.")
                 call_logs_match = False
 
@@ -440,4 +424,4 @@
         log.info("PCE Call Log:")
         log.info(pce_call_log)
 
-    return call_logs_match+    return call_logs_match
