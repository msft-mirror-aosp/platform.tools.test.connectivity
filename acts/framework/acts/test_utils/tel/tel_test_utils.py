#!/usr/bin/env python3.4
#
#   Copyright 2016 - Google
#
#   Licensed under the Apache License, Version 2.0 (the "License");
#   you may not use this file except in compliance with the License.
#   You may obtain a copy of the License at
#
#       http://www.apache.org/licenses/LICENSE-2.0
#
#   Unless required by applicable law or agreed to in writing, software
#   distributed under the License is distributed on an "AS IS" BASIS,
#   WITHOUT WARRANTIES OR CONDITIONS OF ANY KIND, either express or implied.
#   See the License for the specific language governing permissions and
#   limitations under the License.

from future import standard_library
standard_library.install_aliases()

import concurrent.futures
import logging
import os
import urllib.parse
import time

from queue import Empty
from acts.controllers.android_device import AndroidDevice
from acts.controllers.event_dispatcher import EventDispatcher
from acts.test_utils.tel.tel_defines import AOSP_PREFIX
from acts.test_utils.tel.tel_defines import CARRIER_UNKNOWN
from acts.test_utils.tel.tel_defines import COUNTRY_CODE_LIST
from acts.test_utils.tel.tel_defines import DATA_STATE_CONNECTED
from acts.test_utils.tel.tel_defines import DATA_STATE_DISCONNECTED
from acts.test_utils.tel.tel_defines import DATA_ROAMING_ENABLE
from acts.test_utils.tel.tel_defines import DATA_ROAMING_DISABLE
from acts.test_utils.tel.tel_defines import GEN_4G
from acts.test_utils.tel.tel_defines import GEN_UNKNOWN
from acts.test_utils.tel.tel_defines import INCALL_UI_DISPLAY_BACKGROUND
from acts.test_utils.tel.tel_defines import INCALL_UI_DISPLAY_FOREGROUND
from acts.test_utils.tel.tel_defines import INVALID_SIM_SLOT_INDEX
from acts.test_utils.tel.tel_defines import INVALID_SUB_ID
from acts.test_utils.tel.tel_defines import MAX_SAVED_VOICE_MAIL
from acts.test_utils.tel.tel_defines import MAX_SCREEN_ON_TIME
from acts.test_utils.tel.tel_defines import \
    MAX_WAIT_TIME_ACCEPT_CALL_TO_OFFHOOK_EVENT
from acts.test_utils.tel.tel_defines import MAX_WAIT_TIME_AIRPLANEMODE_EVENT
from acts.test_utils.tel.tel_defines import MAX_WAIT_TIME_CALL_DROP
from acts.test_utils.tel.tel_defines import MAX_WAIT_TIME_CALL_INITIATION
from acts.test_utils.tel.tel_defines import MAX_WAIT_TIME_CALLEE_RINGING
from acts.test_utils.tel.tel_defines import MAX_WAIT_TIME_CONNECTION_STATE_UPDATE
from acts.test_utils.tel.tel_defines import MAX_WAIT_TIME_DATA_SUB_CHANGE
from acts.test_utils.tel.tel_defines import MAX_WAIT_TIME_CALL_IDLE_EVENT
from acts.test_utils.tel.tel_defines import MAX_WAIT_TIME_NW_SELECTION
from acts.test_utils.tel.tel_defines import MAX_WAIT_TIME_SMS_RECEIVE
from acts.test_utils.tel.tel_defines import MAX_WAIT_TIME_SMS_SENT_SUCCESS
from acts.test_utils.tel.tel_defines import MAX_WAIT_TIME_TELECOM_RINGING
from acts.test_utils.tel.tel_defines import MAX_WAIT_TIME_VOICE_MAIL_COUNT
from acts.test_utils.tel.tel_defines import MAX_WAIT_TIME_WFC_DISABLED
from acts.test_utils.tel.tel_defines import MAX_WAIT_TIME_WFC_ENABLED
from acts.test_utils.tel.tel_defines import NETWORK_MODE_LTE_ONLY
from acts.test_utils.tel.tel_defines import NETWORK_CONNECTION_TYPE_CELL
from acts.test_utils.tel.tel_defines import NETWORK_CONNECTION_TYPE_WIFI
from acts.test_utils.tel.tel_defines import NETWORK_SERVICE_DATA
from acts.test_utils.tel.tel_defines import NETWORK_SERVICE_VOICE
from acts.test_utils.tel.tel_defines import PHONE_NUMBER_STRING_FORMAT_7_DIGIT
from acts.test_utils.tel.tel_defines import PHONE_NUMBER_STRING_FORMAT_10_DIGIT
from acts.test_utils.tel.tel_defines import PHONE_NUMBER_STRING_FORMAT_11_DIGIT
from acts.test_utils.tel.tel_defines import PHONE_NUMBER_STRING_FORMAT_12_DIGIT
from acts.test_utils.tel.tel_defines import RAT_FAMILY_GSM
from acts.test_utils.tel.tel_defines import RAT_FAMILY_LTE
from acts.test_utils.tel.tel_defines import RAT_FAMILY_WLAN
from acts.test_utils.tel.tel_defines import RAT_FAMILY_WCDMA
from acts.test_utils.tel.tel_defines import RAT_1XRTT
from acts.test_utils.tel.tel_defines import RAT_UNKNOWN
from acts.test_utils.tel.tel_defines import SERVICE_STATE_EMERGENCY_ONLY
from acts.test_utils.tel.tel_defines import SERVICE_STATE_IN_SERVICE
from acts.test_utils.tel.tel_defines import SERVICE_STATE_OUT_OF_SERVICE
from acts.test_utils.tel.tel_defines import SERVICE_STATE_POWER_OFF
from acts.test_utils.tel.tel_defines import SIM_STATE_READY
from acts.test_utils.tel.tel_defines import WAIT_TIME_SUPPLY_PUK_CODE
from acts.test_utils.tel.tel_defines import TELEPHONY_STATE_IDLE
from acts.test_utils.tel.tel_defines import TELEPHONY_STATE_OFFHOOK
from acts.test_utils.tel.tel_defines import TELEPHONY_STATE_RINGING
from acts.test_utils.tel.tel_defines import VOICEMAIL_DELETE_DIGIT
from acts.test_utils.tel.tel_defines import WAIT_TIME_1XRTT_VOICE_ATTACH
from acts.test_utils.tel.tel_defines import WAIT_TIME_ANDROID_STATE_SETTLING
from acts.test_utils.tel.tel_defines import WAIT_TIME_CHANGE_DATA_SUB_ID
from acts.test_utils.tel.tel_defines import WAIT_TIME_IN_CALL
from acts.test_utils.tel.tel_defines import WAIT_TIME_LEAVE_VOICE_MAIL
from acts.test_utils.tel.tel_defines import WAIT_TIME_REJECT_CALL
from acts.test_utils.tel.tel_defines import WAIT_TIME_VOICE_MAIL_SERVER_RESPONSE
from acts.test_utils.tel.tel_defines import WFC_MODE_DISABLED
from acts.test_utils.tel.tel_defines import EventCallStateChanged
from acts.test_utils.tel.tel_defines import EventConnectivityChanged
from acts.test_utils.tel.tel_defines import EventDataConnectionStateChanged
from acts.test_utils.tel.tel_defines import EventDataSmsReceived
from acts.test_utils.tel.tel_defines import EventMessageWaitingIndicatorChanged
from acts.test_utils.tel.tel_defines import EventServiceStateChanged
from acts.test_utils.tel.tel_defines import EventMmsSentSuccess
from acts.test_utils.tel.tel_defines import EventMmsDownloaded
from acts.test_utils.tel.tel_defines import EventSmsReceived
from acts.test_utils.tel.tel_defines import EventSmsSentSuccess
from acts.test_utils.tel.tel_defines import CallStateContainer
from acts.test_utils.tel.tel_defines import DataConnectionStateContainer
from acts.test_utils.tel.tel_defines import MessageWaitingIndicatorContainer
from acts.test_utils.tel.tel_defines import NetworkCallbackContainer
from acts.test_utils.tel.tel_defines import ServiceStateContainer
from acts.test_utils.tel.tel_lookup_tables import \
    connection_type_from_type_string
from acts.test_utils.tel.tel_lookup_tables import is_valid_rat
from acts.test_utils.tel.tel_lookup_tables import get_allowable_network_preference
from acts.test_utils.tel.tel_lookup_tables import \
    get_voice_mail_count_check_function
from acts.test_utils.tel.tel_lookup_tables import get_voice_mail_number_function
from acts.test_utils.tel.tel_lookup_tables import \
    network_preference_for_generaton
from acts.test_utils.tel.tel_lookup_tables import operator_name_from_plmn_id
from acts.test_utils.tel.tel_lookup_tables import \
    rat_families_for_network_preference
from acts.test_utils.tel.tel_lookup_tables import rat_family_for_generation
from acts.test_utils.tel.tel_lookup_tables import rat_family_from_rat
from acts.test_utils.tel.tel_lookup_tables import rat_generation_from_rat
from acts.test_utils.tel.tel_subscription_utils import \
    get_default_data_sub_id
from acts.test_utils.tel.tel_subscription_utils import \
    get_outgoing_message_sub_id
from acts.test_utils.tel.tel_subscription_utils import \
    get_outgoing_voice_sub_id
from acts.test_utils.tel.tel_subscription_utils import \
    get_incoming_voice_sub_id
from acts.test_utils.tel.tel_subscription_utils import \
    get_incoming_message_sub_id
from acts.test_utils.wifi.wifi_test_utils import WifiEnums
from acts.test_utils.wifi.wifi_test_utils import wifi_connect
from acts.test_utils.wifi.wifi_test_utils import wifi_toggle_state
from acts.test_utils.wifi.wifi_test_utils import reset_wifi
from acts.test_utils.wifi.wifi_test_utils import toggle_wifi_and_wait_for_reconnection
from acts.test_utils.wifi import wifi_constants
from acts.utils import load_config

log = logging


class TelTestUtilsError(Exception):
    pass


def get_phone_number_by_adb(ad):
    return ad.adb.shell("service call iphonesubinfo 13")


def get_iccid_by_adb(ad):
    return ad.adb.shell("service call iphonesubinfo 11")


def get_operator_by_adb(ad):
    return ad.adb.getprop("gsm.sim.operator.alpha")


def get_sub_id_by_adb(ad):
    return ad.adb.shell("service call iphonesubinfo 5")


def setup_droid_properties_by_adb(log, ad, sim_filename=None):

    # Check to see if droid already has this property
    if hasattr(ad, 'cfg'):
        return

    sim_data = None
    if sim_filename:
        try:
            sim_data = load_config(sim_filename)
        except Exception:
            log.warning("Failed to load %s!", sim_filename)

    sub_id = get_sub_id_by_adb(ad)
    phone_number = get_phone_number_by_adb(ad) or sim_data[iccid]["phone_num"]
    if not phone_number:
        raise TelTestUtilsError(
            "Failed to find valid phone number for {}".format(ad.serial))
    sim_record = {
        'phone_num': phone_number_formatter(phone_number),
        'iccid': get_iccid_by_adb(ad),
        'operator': get_operator_by_adb(ad)
    }
    device_props = {'subscription': {sub_id: sim_record}}
    ad.log.info("subId %s SIM record: %s", sub_id, sim_record)
    setattr(ad, 'cfg', device_props)


def setup_droid_properties(log, ad, sim_filename=None):

    # Check to see if droid already has this property
    if hasattr(ad, 'cfg'):
        return

    #The puk and pin should be provided in testbed config file in the format of
    #"AndroidDevice": [{"serial": "84B5T15A29018214",
    #                   "adb_logcat_param": "-b all",
    #                   "puk": "12345678",
    #                   "puk_pin": "1234"}]
    if hasattr(ad, 'puk'):
        if not hasattr(ad, 'puk_pin'):
            raise TelTestUtilsError("puk_pin is not provided for {}".format(
                ad.serial))
        ad.log.info("Enter PUK code and pin")
        if not ad.droid.telephonySupplyPuk(ad.puk, ad.puk_pin):
            raise TelTestUtilsError(
                "The puk and puk_pin provided in testbed config do NOT work for {}"
                .format(ad.serial))
        time.sleep(WAIT_TIME_SUPPLY_PUK_CODE)

    if getattr(ad, 'data_roaming', False):
        ad.log.info("Enable cell data roaming")
        toggle_cell_data_roaming(ad, True)

    if ad.skip_sl4a:
        return setup_droid_properties_by_adb(
            log, ad, sim_filename=sim_filename)

    device_props = {}
    device_props['subscription'] = {}

    try:
        sim_data = load_config(sim_filename)
    except Exception:
        log.warning("Failed to load %s!", sim_filename)
        sim_data = {}
    sub_info_list = ad.droid.subscriptionGetAllSubInfoList()
    found_sims = 0
    for sub_info in sub_info_list:
        sub_id = sub_info['subscriptionId']
        if sub_info['simSlotIndex'] is not INVALID_SIM_SLOT_INDEX:
            found_sims += 1
            sim_record = {}
            sim_serial = ad.droid.telephonyGetSimSerialNumberForSubscription(
                sub_id)
            if not sim_serial:
                ad.log.error("Unable to find ICC-ID for SIM")
            number = ad.droid.telephonyGetLine1NumberForSubscription(sub_id)
            if not number:
                ad.log.warn("Unable to retrieve phone number from device")
                if sim_serial not in sim_data:
                    ad.log.error("ICCID %s is not provided in sim file %s",
                                 sim_serial, sim_filename)
                    raise TelTestUtilsError(
                        "Failed to find valid phone number for %s with ICCID %s"
                        % (ad.serial, sim_serial))
                number = sim_data[sim_serial]["phone_num"]
            sim_record['phone_num'] = number
            sim_record['iccid'] = sim_serial
            sim_record['operator'] = get_operator_name(log, ad, sub_id)
            device_props['subscription'][sub_id] = sim_record
            ad.log.info("SubId %s SIM record: %s", sub_id, sim_record)

    if found_sims == 0:
        ad.log.warning("No Valid SIMs found in device")
    setattr(ad, 'cfg', device_props)


def refresh_droid_config(log, ad):
    """ Update Android Device cfg records for each sub_id.
    1. Update Phone Number using Line1Number (if Line1Number is valid).
    2. Update Operator name.

    Args:
        log: log object
        ad: android device object

    Returns:
        None
    """
    if not hasattr(ad, 'cfg'):
        return
    for sub_id in ad.cfg['subscription']:
        # Update Phone number
        number = ad.droid.telephonyGetLine1NumberForSubscription(sub_id)
        if number:
            number = phone_number_formatter(number)
            ad.cfg['subscription'][sub_id]['phone_num'] = number
        # Update Operator Name
        ad.cfg['subscription'][sub_id]['operator'] = get_operator_name(log, ad,
                                                                       sub_id)


def get_slot_index_from_subid(log, ad, sub_id):
    try:
        info = ad.droid.subscriptionGetSubInfoForSubscriber(sub_id)
        return info['simSlotIndex']
    except KeyError:
        return INVALID_SIM_SLOT_INDEX


def get_num_active_sims(log, ad):
    """ Get the number of active SIM cards by counting slots

    Args:
        ad: android_device object.

    Returns:
        result: The number of loaded (physical) SIM cards
    """
    # using a dictionary as a cheap way to prevent double counting
    # in the situation where multiple subscriptions are on the same SIM.
    # yes, this is a corner corner case.
    valid_sims = {}
    subInfo = ad.droid.subscriptionGetAllSubInfoList()
    for info in subInfo:
        ssidx = info['simSlotIndex']
        if ssidx == INVALID_SIM_SLOT_INDEX:
            continue
        valid_sims[ssidx] = True
    return len(valid_sims.keys())


def toggle_airplane_mode_by_adb(log, ad, new_state=None):
    """ Toggle the state of airplane mode.

    Args:
        log: log handler.
        ad: android_device object.
        new_state: Airplane mode state to set to.
            If None, opposite of the current state.
        strict_checking: Whether to turn on strict checking that checks all features.

    Returns:
        result: True if operation succeed. False if error happens.
    """
    cur_state = bool(int(ad.adb.shell("settings get global airplane_mode_on")))
    if new_state == cur_state:
        ad.log.info("Airplane mode already in %s", new_state)
        return True
    elif new_state is None:
        new_state = not cur_state

    ad.adb.shell("settings put global airplane_mode_on %s" % int(new_state))
    ad.adb.shell("am broadcast -a android.intent.action.AIRPLANE_MODE")
    return True


def toggle_airplane_mode(log, ad, new_state=None, strict_checking=True):
    """ Toggle the state of airplane mode.

    Args:
        log: log handler.
        ad: android_device object.
        new_state: Airplane mode state to set to.
            If None, opposite of the current state.
        strict_checking: Whether to turn on strict checking that checks all features.

    Returns:
        result: True if operation succeed. False if error happens.
    """
    if ad.skip_sl4a:
        return toggle_airplane_mode_by_adb(log, ad, new_state)
    else:
        return toggle_airplane_mode_msim(
            log, ad, new_state, strict_checking=strict_checking)


def is_expected_event(event_to_check, events_list):
    """ check whether event is present in the event list

    Args:
        event_to_check: event to be checked.
        events_list: list of events
    Returns:
        result: True if event present in the list. False if not.
    """
    for event in events_list:
        if event in event_to_check['name']:
            return True
    return False


def is_sim_ready(log, ad, sim_slot_id=None):
    """ check whether SIM is ready.

    Args:
        ad: android_device object.
        sim_slot_id: check the SIM status for sim_slot_id
            This is optional. If this is None, check default SIM.

    Returns:
        result: True if all SIMs are ready. False if not.
    """
    if sim_slot_id is None:
        status = ad.droid.telephonyGetSimState()
    else:
        status = ad.droid.telephonyGetSimStateForSlotId(sim_slot_id)
    if status != SIM_STATE_READY:
        log.info("Sim not ready")
        return False
    return True


def _is_expecting_event(event_recv_list):
    """ check for more event is expected in event list

    Args:
        event_recv_list: list of events
    Returns:
        result: True if more events are expected. False if not.
    """
    for state in event_recv_list:
        if state is False:
            return True
    return False


def _set_event_list(event_recv_list, sub_id_list, sub_id, value):
    """ set received event in expected event list

    Args:
        event_recv_list: list of received events
        sub_id_list: subscription ID list
        sub_id: subscription id of current event
        value: True or False
    Returns:
        None.
    """
    for i in range(len(sub_id_list)):
        if sub_id_list[i] == sub_id:
            event_recv_list[i] = value


def _wait_for_bluetooth_in_state(log, ad, state, max_wait):
    # FIXME: These event names should be defined in a common location
    _BLUETOOTH_STATE_ON_EVENT = 'BluetoothStateChangedOn'
    _BLUETOOTH_STATE_OFF_EVENT = 'BluetoothStateChangedOff'
    ad.ed.clear_events(_BLUETOOTH_STATE_ON_EVENT)
    ad.ed.clear_events(_BLUETOOTH_STATE_OFF_EVENT)

    ad.droid.bluetoothStartListeningForAdapterStateChange()
    try:
        bt_state = ad.droid.bluetoothCheckState()
        if bt_state == state:
            return True
        if max_wait <= 0:
            ad.log.error("Time out: bluetooth state still %s, expecting %s",
                         bt_state, state)
            return False

        event = {
            False: _BLUETOOTH_STATE_OFF_EVENT,
            True: _BLUETOOTH_STATE_ON_EVENT
        }[state]
        ad.ed.pop_event(event, max_wait)
        return True
    except Empty:
        ad.log.error("Time out: bluetooth state still in %s, expecting %s",
                     bt_state, state)
        return False
    finally:
        ad.droid.bluetoothStopListeningForAdapterStateChange()


# TODO: replace this with an event-based function
def _wait_for_wifi_in_state(log, ad, state, max_wait):
    return _wait_for_droid_in_state(log, ad, max_wait,
        lambda log, ad, state: \
                (True if ad.droid.wifiCheckState() == state else False),
                state)


def toggle_airplane_mode_msim(log, ad, new_state=None, strict_checking=True):
    """ Toggle the state of airplane mode.

    Args:
        log: log handler.
        ad: android_device object.
        new_state: Airplane mode state to set to.
            If None, opposite of the current state.
        strict_checking: Whether to turn on strict checking that checks all features.

    Returns:
        result: True if operation succeed. False if error happens.
    """

    ad.ed.clear_all_events()
    sub_id_list = []

    active_sub_info = ad.droid.subscriptionGetAllSubInfoList()
    for info in active_sub_info:
        sub_id_list.append(info['subscriptionId'])

    cur_state = ad.droid.connectivityCheckAirplaneMode()
    if cur_state == new_state:
        ad.log.info("Airplane mode already in %s", new_state)
        return True
    elif new_state is None:
        ad.log.info("APM Current State %s New state %s", cur_state, new_state)

    if new_state is None:
        new_state = not cur_state

    service_state_list = []
    if new_state:
        service_state_list.append(SERVICE_STATE_POWER_OFF)
        ad.log.info("Turn on airplane mode")

    else:
        # If either one of these 3 events show up, it should be OK.
        # Normal SIM, phone in service
        service_state_list.append(SERVICE_STATE_IN_SERVICE)
        # NO SIM, or Dead SIM, or no Roaming coverage.
        service_state_list.append(SERVICE_STATE_OUT_OF_SERVICE)
        service_state_list.append(SERVICE_STATE_EMERGENCY_ONLY)
        ad.log.info("Turn off airplane mode")

    for sub_id in sub_id_list:
        ad.droid.telephonyStartTrackingServiceStateChangeForSubscription(
            sub_id)

    timeout_time = time.time() + MAX_WAIT_TIME_AIRPLANEMODE_EVENT
    ad.droid.connectivityToggleAirplaneMode(new_state)

    event = None

    try:
        try:
            event = ad.ed.wait_for_event(
                EventServiceStateChanged,
                is_event_match_for_list,
                timeout=MAX_WAIT_TIME_AIRPLANEMODE_EVENT,
                field=ServiceStateContainer.SERVICE_STATE,
                value_list=service_state_list)
        except Empty:
            pass
        if event is None:
            ad.log.error("Did not get expected service state %s",
                         service_state_list)
            return False
        else:
            ad.log.info("Received event: %s", event)
    finally:
        for sub_id in sub_id_list:
            ad.droid.telephonyStopTrackingServiceStateChangeForSubscription(
                sub_id)

    # APM on (new_state=True) will turn off bluetooth but may not turn it on
    try:
        if new_state and not _wait_for_bluetooth_in_state(
                log, ad, False, timeout_time - time.time()):
            ad.log.error(
                "Failed waiting for bluetooth during airplane mode toggle")
            if strict_checking: return False
    except Exception as e:
<<<<<<< HEAD
        ad.log.error("Failed to check bluetooth state due to {}".format(e))
=======
        ad.log.error("Failed to check bluetooth state due to %s", e)
>>>>>>> 30ff8a6f
        if strict_checking:
            raise

    # APM on (new_state=True) will turn off wifi but may not turn it on
    if new_state and not _wait_for_wifi_in_state(log, ad, False,
                                                 timeout_time - time.time()):
        ad.log.error("Failed waiting for wifi during airplane mode toggle on")
        if strict_checking: return False

    if ad.droid.connectivityCheckAirplaneMode() != new_state:
        ad.log.error("Set airplane mode to %s failed", new_state)
        return False
    return True


def wait_and_answer_call(log,
                         ad,
                         incoming_number=None,
                         incall_ui_display=INCALL_UI_DISPLAY_FOREGROUND):
    """Wait for an incoming call on default voice subscription and
       accepts the call.

    Args:
        ad: android device object.
        incoming_number: Expected incoming number.
            Optional. Default is None
        incall_ui_display: after answer the call, bring in-call UI to foreground or
            background. Optional, default value is INCALL_UI_DISPLAY_FOREGROUND.
            if = INCALL_UI_DISPLAY_FOREGROUND, bring in-call UI to foreground.
            if = INCALL_UI_DISPLAY_BACKGROUND, bring in-call UI to background.
            else, do nothing.

    Returns:
        True: if incoming call is received and answered successfully.
        False: for errors
        """
    return wait_and_answer_call_for_subscription(
        log, ad, get_incoming_voice_sub_id(ad), incoming_number,
        incall_ui_display)


def wait_for_ringing_event(log, ad, wait_time):
    log.warning("***DEPRECATED*** wait_for_ringing_event()")
    return _wait_for_ringing_event(log, ad, wait_time)


def _wait_for_ringing_event(log, ad, wait_time):
    """Wait for ringing event.

    Args:
        log: log object.
        ad: android device object.
        wait_time: max time to wait for ringing event.

    Returns:
        event_ringing if received ringing event.
        otherwise return None.
    """
    event_ringing = None

    try:
        event_ringing = ad.ed.wait_for_event(
            EventCallStateChanged,
            is_event_match,
            timeout=wait_time,
            field=CallStateContainer.CALL_STATE,
            value=TELEPHONY_STATE_RINGING)
        ad.log.info("Receive ringing event")
    except Empty:
        ad.log.info("No Ringing Event")
    finally:
        return event_ringing


def wait_for_ringing_call(log, ad, incoming_number=None):
    """Wait for an incoming call on default voice subscription and
       accepts the call.

    Args:
        log: log object.
        ad: android device object.
        incoming_number: Expected incoming number.
            Optional. Default is None

    Returns:
        True: if incoming call is received and answered successfully.
        False: for errors
        """
    return wait_for_ringing_call_for_subscription(
        log, ad, get_incoming_voice_sub_id(ad), incoming_number)


def wait_for_ringing_call_for_subscription(
        log,
        ad,
        sub_id,
        incoming_number=None,
        event_tracking_started=False,
        timeout=MAX_WAIT_TIME_CALLEE_RINGING):
    """Wait for an incoming call on specified subscription.

    Args:
        log: log object.
        ad: android device object.
        sub_id: subscription ID
        incoming_number: Expected incoming number. Default is None
        event_tracking_started: True if event tracking already state outside
        timeout: time to wait for ring

    Returns:
        True: if incoming call is received and answered successfully.
        False: for errors
    """
    if not event_tracking_started:
        ad.ed.clear_all_events()
        ad.droid.telephonyStartTrackingCallStateForSubscription(sub_id)
    event_ringing = _wait_for_ringing_event(log, ad, timeout)
    if not event_tracking_started:
        ad.droid.telephonyStopTrackingCallStateChangeForSubscription(sub_id)
    if not event_ringing:
        if ad.droid.telephonyGetCallStateForSubscription(
                sub_id
        ) == TELEPHONY_STATE_RINGING or ad.droid.telecomIsRinging():
            ad.log.info("In call ringing state without ringing event")
            return True
        else:
            ad.log.info(
                "Neither in call ringing state nor capture ringing event")
            return False
    ad.log.info("Received ringing event")
    if not incoming_number:
        return True

    result = check_phone_number_match(
        event_ringing['data'][CallStateContainer.INCOMING_NUMBER],
        incoming_number)
    if not result:
        ad.log.error(
            "Incoming Number not match. Expected number:%s, actual number:%s",
            incoming_number,
            event_ringing['data'][CallStateContainer.INCOMING_NUMBER])
        return False
    return True


def wait_for_call_offhook_event(
        log,
        ad,
        event_tracking_started=False,
        timeout=MAX_WAIT_TIME_ACCEPT_CALL_TO_OFFHOOK_EVENT):
    """Wait for an incoming call on specified subscription.

    Args:
        log: log object.
        ad: android device object.
        event_tracking_started: True if event tracking already state outside
        timeout: time to wait for event

    Returns:
        True: if call offhook event is received.
        False: if call offhook event is not received.
    """
    if not event_tracking_started:
        ad.ed.clear_all_events()
        ad.droid.telephonyStartTrackingCallStateForSubscription(sub_id)
    try:
        ad.ed.wait_for_event(
            EventCallStateChanged,
            is_event_match,
            timeout=timeout,
            field=CallStateContainer.CALL_STATE,
            value=TELEPHONY_STATE_OFFHOOK)
    except Empty:
        ad.log.info("No call state change to OFFHOOK event.")
        return False
    finally:
        if not event_tracking_started:
            ad.droid.telephonyStopTrackingCallStateChangeForSubscription(
                sub_id)
    ad.log.info("Call accepted successfully")
    return True


def wait_and_answer_call_for_subscription(
        log,
        ad,
        sub_id,
        incoming_number=None,
        incall_ui_display=INCALL_UI_DISPLAY_FOREGROUND,
        checking_interval=10,
        timeout=MAX_WAIT_TIME_CALLEE_RINGING):
    """Wait for an incoming call on specified subscription and
       accepts the call.

    Args:
        log: log object.
        ad: android device object.
        sub_id: subscription ID
        incoming_number: Expected incoming number.
            Optional. Default is None
        incall_ui_display: after answer the call, bring in-call UI to foreground or
            background. Optional, default value is INCALL_UI_DISPLAY_FOREGROUND.
            if = INCALL_UI_DISPLAY_FOREGROUND, bring in-call UI to foreground.
            if = INCALL_UI_DISPLAY_BACKGROUND, bring in-call UI to background.
            else, do nothing.

    Returns:
        True: if incoming call is received and answered successfully.
        False: for errors
    """
    ad.ed.clear_all_events()
    ad.droid.telephonyStartTrackingCallStateForSubscription(sub_id)
    result = False
    try:
        checking_retries = int(timeout / checking_interval)
        for i in range(checking_retries):
            if wait_for_ringing_call_for_subscription(
                    log,
                    ad,
                    sub_id,
                    incoming_number=None,
                    event_tracking_started=True,
                    timeout=checking_interval):
                result = True
                break
        if not result:
            ad.log.info("Could not answer a call: phone never rang.")
            return False
        ad.droid.telecomAcceptRingingCall()
        if wait_for_call_offhook_event(
                log, ad, event_tracking_started=True,
                timeout=checking_interval) or ad.droid.telecomIsInCall():
            ad.log.info("Call answered successfully.")
            return True
        else:
            ad.log.error("Could not answer the call.")
            return False
    finally:
        ad.droid.telephonyStopTrackingCallStateChangeForSubscription(sub_id)
        if incall_ui_display == INCALL_UI_DISPLAY_FOREGROUND:
            ad.droid.telecomShowInCallScreen()
        elif incall_ui_display == INCALL_UI_DISPLAY_BACKGROUND:
            ad.droid.showHomeScreen()


def wait_and_reject_call(log,
                         ad,
                         incoming_number=None,
                         delay_reject=WAIT_TIME_REJECT_CALL,
                         reject=True):
    """Wait for an incoming call on default voice subscription and
       reject the call.

    Args:
        log: log object.
        ad: android device object.
        incoming_number: Expected incoming number.
            Optional. Default is None
        delay_reject: time to wait before rejecting the call
            Optional. Default is WAIT_TIME_REJECT_CALL

    Returns:
        True: if incoming call is received and reject successfully.
        False: for errors
    """
    return wait_and_reject_call_for_subscription(
        log, ad, get_incoming_voice_sub_id(ad), incoming_number, delay_reject,
        reject)


def wait_and_reject_call_for_subscription(log,
                                          ad,
                                          sub_id,
                                          incoming_number=None,
                                          delay_reject=WAIT_TIME_REJECT_CALL,
                                          reject=True):
    """Wait for an incoming call on specific subscription and
       reject the call.

    Args:
        log: log object.
        ad: android device object.
        sub_id: subscription ID
        incoming_number: Expected incoming number.
            Optional. Default is None
        delay_reject: time to wait before rejecting the call
            Optional. Default is WAIT_TIME_REJECT_CALL

    Returns:
        True: if incoming call is received and reject successfully.
        False: for errors
    """

    if not wait_for_ringing_call_for_subscription(log, ad, sub_id,
                                                  incoming_number):
        log.error("Could not reject a call: phone never rang.")
        return False

    ad.ed.clear_all_events()
    ad.droid.telephonyStartTrackingCallStateForSubscription(sub_id)
    if reject is True:
        # Delay between ringing and reject.
        time.sleep(delay_reject)
        log.info("Reject on callee.")
        is_find = False
        # Loop the call list and find the matched one to disconnect.
        for call in ad.droid.telecomCallGetCallIds():
            if check_phone_number_match(
                    get_number_from_tel_uri(get_call_uri(ad, call)),
                    incoming_number):
                ad.droid.telecomCallDisconnect(call)
                is_find = True
        if is_find is False:
            log.error("Did not find matching call to reject.")
            return False
    else:
        # don't reject on callee. Just ignore the incoming call.
        log.info("Received incoming call. Ignore it.")
    try:
        ad.ed.wait_for_event(
            EventCallStateChanged,
            is_event_match_for_list,
            timeout=MAX_WAIT_TIME_CALL_IDLE_EVENT,
            field=CallStateContainer.CALL_STATE,
            value_list=[TELEPHONY_STATE_IDLE, TELEPHONY_STATE_OFFHOOK])
    except Empty:
        log.error("No onCallStateChangedIdle event received.")
        return False
    finally:
        ad.droid.telephonyStopTrackingCallStateChangeForSubscription(sub_id)
    return True


def hangup_call(log, ad):
    """Hang up ongoing active call.

    Args:
        log: log object.
        ad: android device object.

    Returns:
        True: if all calls are cleared
        False: for errors
    """
    # short circuit in case no calls are active
    if not ad.droid.telecomIsInCall():
        return True
    ad.ed.clear_all_events()
    ad.droid.telephonyStartTrackingCallState()
    log.info("Hangup call.")
    ad.droid.telecomEndCall()

    try:
        ad.ed.wait_for_event(
            EventCallStateChanged,
            is_event_match,
            timeout=MAX_WAIT_TIME_CALL_IDLE_EVENT,
            field=CallStateContainer.CALL_STATE,
            value=TELEPHONY_STATE_IDLE)
    except Empty:
        if ad.droid.telecomIsInCall():
            log.error("Hangup call failed.")
            return False
    finally:
        ad.droid.telephonyStopTrackingCallStateChange()
    return True


def disconnect_call_by_id(log, ad, call_id):
    """Disconnect call by call id.
    """
    ad.droid.telecomCallDisconnect(call_id)
    return True


def _phone_number_remove_prefix(number):
    """Remove the country code and other prefix from the input phone number.
    Currently only handle phone number with the following formats:
        (US phone number format)
        +1abcxxxyyyy
        1abcxxxyyyy
        abcxxxyyyy
        abc xxx yyyy
        abc.xxx.yyyy
        abc-xxx-yyyy
        (EEUK phone number format)
        +44abcxxxyyyy
        0abcxxxyyyy

    Args:
        number: input phone number

    Returns:
        Phone number without country code or prefix
    """
    if number is None:
        return None, None
    for country_code in COUNTRY_CODE_LIST:
        if number.startswith(country_code):
            return number[len(country_code):], country_code
    if number[0] == "1" or number[0] == "0":
        return number[1:], None
    return number, None


def check_phone_number_match(number1, number2):
    """Check whether two input phone numbers match or not.

    Compare the two input phone numbers.
    If they match, return True; otherwise, return False.
    Currently only handle phone number with the following formats:
        (US phone number format)
        +1abcxxxyyyy
        1abcxxxyyyy
        abcxxxyyyy
        abc xxx yyyy
        abc.xxx.yyyy
        abc-xxx-yyyy
        (EEUK phone number format)
        +44abcxxxyyyy
        0abcxxxyyyy

        There are some scenarios we can not verify, one example is:
            number1 = +15555555555, number2 = 5555555555
            (number2 have no country code)

    Args:
        number1: 1st phone number to be compared.
        number2: 2nd phone number to be compared.

    Returns:
        True if two phone numbers match. Otherwise False.
    """
    # Handle extra country code attachment when matching phone number
    if number1 in number2 or number2 in number1:
        return True
    # Remove country code and prefix
    number1, country_code1 = _phone_number_remove_prefix(number1)
    number2, country_code2 = _phone_number_remove_prefix(number2)
    if ((country_code1 is not None) and (country_code2 is not None) and
        (country_code1 != country_code2)):
        logging.info("country_code1 %s and country_code2 %s does not match" %
                     (country_code1, country_code2))
        return False
    # Remove white spaces, dashes, dots
    number1 = phone_number_formatter(number1)
    number2 = phone_number_formatter(number2)
    if number1 != number2:
        logging.info("phone number1 %s and number2 %s does not match" %
                     (number1, number2))
        return False
    return True


def initiate_call(log, ad_caller, callee_number, emergency=False):
    """Make phone call from caller to callee.

    Args:
        ad_caller: Caller android device object.
        callee_number: Callee phone number.
        emergency : specify the call is emergency.
            Optional. Default value is False.

    Returns:
        result: if phone call is placed successfully.
    """
    ad_caller.ed.clear_all_events()
    sub_id = get_outgoing_voice_sub_id(ad_caller)
    ad_caller.droid.telephonyStartTrackingCallStateForSubscription(sub_id)

    wait_time_for_incall_state = MAX_WAIT_TIME_CALL_INITIATION

    try:
        # Make a Call
        ad_caller.log.info("Make a phone call to %s", callee_number)
        if emergency:
            ad_caller.droid.telecomCallEmergencyNumber(callee_number)
        else:
            ad_caller.droid.telecomCallNumber(callee_number)

        # Verify OFFHOOK event
        if ad_caller.droid.telephonyGetCallState() != TELEPHONY_STATE_OFFHOOK:
            event_offhook = ad_caller.ed.wait_for_event(
                EventCallStateChanged,
                is_event_match,
                timeout=wait_time_for_incall_state,
                field=CallStateContainer.CALL_STATE,
                value=TELEPHONY_STATE_OFFHOOK)
    except Empty:
        ad_caller.log.error("Did not receive Telephony OFFHOOK event.")
        return False
    finally:
        ad_caller.droid.telephonyStopTrackingCallStateChangeForSubscription(
            sub_id)

    # Verify call state
    while wait_time_for_incall_state > 0:
        wait_time_for_incall_state -= 1
        if (ad_caller.droid.telecomIsInCall() and
            (ad_caller.droid.telephonyGetCallState() == TELEPHONY_STATE_OFFHOOK
             ) and (ad_caller.droid.telecomGetCallState() ==
                    TELEPHONY_STATE_OFFHOOK)):
            return True
        time.sleep(1)
    ad_caller.log.error(
        "Make call fail. telecomIsInCall:%s, Telecom State:%s, Telephony State:%s",
        ad_caller.droid.telecomIsInCall(),
        ad_caller.droid.telephonyGetCallState(),
        ad_caller.droid.telecomGetCallState())
    return False


def call_reject(log, ad_caller, ad_callee, reject=True):
    """Caller call Callee, then reject on callee.


    """
    subid_caller = ad_caller.droid.subscriptionGetDefaultVoiceSubId()
    subid_callee = ad_callee.incoming_voice_sub_id
    ad_caller.log.info("Sub-ID Caller %s, Sub-ID Callee %s", subid_caller,
                       subid_callee)
    return call_reject_for_subscription(log, ad_caller, ad_callee,
                                        subid_caller, subid_callee, reject)


def call_reject_for_subscription(log,
                                 ad_caller,
                                 ad_callee,
                                 subid_caller,
                                 subid_callee,
                                 reject=True):
    """
    """

    class _CallSequenceException(Exception):
        pass

    caller_number = ad_caller.cfg['subscription'][subid_caller]['phone_num']
    callee_number = ad_callee.cfg['subscription'][subid_callee]['phone_num']

    ad_caller.log.info("Call from %s to %s", caller_number, callee_number)
    try:
        if not initiate_call(log, ad_caller, callee_number):
            raise _CallSequenceException("Initiate call failed.")

        if not wait_and_reject_call_for_subscription(
                log, ad_callee, subid_callee, caller_number,
                WAIT_TIME_REJECT_CALL, reject):
            raise _CallSequenceException("Reject call fail.")
        # Check if incoming call is cleared on callee or not.
        if ad_callee.droid.telephonyGetCallStateForSubscription(
                subid_callee) == TELEPHONY_STATE_RINGING:
            raise _CallSequenceException("Incoming call is not cleared.")
        # Hangup on caller
        hangup_call(log, ad_caller)
    except _CallSequenceException as e:
        log.error(e)
        return False
    return True


def call_reject_leave_message(log,
                              ad_caller,
                              ad_callee,
                              verify_caller_func=None,
                              wait_time_in_call=WAIT_TIME_LEAVE_VOICE_MAIL):
    """On default voice subscription, Call from caller to callee,
    reject on callee, caller leave a voice mail.

    1. Caller call Callee.
    2. Callee reject incoming call.
    3. Caller leave a voice mail.
    4. Verify callee received the voice mail notification.

    Args:
        ad_caller: caller android device object.
        ad_callee: callee android device object.
        verify_caller_func: function to verify caller is in correct state while in-call.
            This is optional, default is None.
        wait_time_in_call: time to wait when leaving a voice mail.
            This is optional, default is WAIT_TIME_LEAVE_VOICE_MAIL

    Returns:
        True: if voice message is received on callee successfully.
        False: for errors
    """
    subid_caller = get_outgoing_voice_sub_id(ad_caller)
    subid_callee = get_incoming_voice_sub_id(ad_callee)
    return call_reject_leave_message_for_subscription(
        log, ad_caller, ad_callee, subid_caller, subid_callee,
        verify_caller_func, wait_time_in_call)


def call_reject_leave_message_for_subscription(
        log,
        ad_caller,
        ad_callee,
        subid_caller,
        subid_callee,
        verify_caller_func=None,
        wait_time_in_call=WAIT_TIME_LEAVE_VOICE_MAIL):
    """On specific voice subscription, Call from caller to callee,
    reject on callee, caller leave a voice mail.

    1. Caller call Callee.
    2. Callee reject incoming call.
    3. Caller leave a voice mail.
    4. Verify callee received the voice mail notification.

    Args:
        ad_caller: caller android device object.
        ad_callee: callee android device object.
        subid_caller: caller's subscription id.
        subid_callee: callee's subscription id.
        verify_caller_func: function to verify caller is in correct state while in-call.
            This is optional, default is None.
        wait_time_in_call: time to wait when leaving a voice mail.
            This is optional, default is WAIT_TIME_LEAVE_VOICE_MAIL

    Returns:
        True: if voice message is received on callee successfully.
        False: for errors
    """

    class _CallSequenceException(Exception):
        pass
    # Currently this test utility only works for TMO and ATT and SPT.
    # It does not work for VZW (see b/21559800)
    # "with VVM TelephonyManager APIs won't work for vm"

    caller_number = ad_caller.cfg['subscription'][subid_caller]['phone_num']
    callee_number = ad_callee.cfg['subscription'][subid_callee]['phone_num']

    ad_caller.log.info("Call from %s to %s", caller_number, callee_number)

    try:

        if not initiate_call(log, ad_caller, callee_number):
            raise _CallSequenceException("Initiate call failed.")

        if not wait_and_reject_call_for_subscription(
                log, ad_callee, subid_callee, incoming_number=caller_number):
            raise _CallSequenceException("Reject call fail.")

        ad_callee.droid.telephonyStartTrackingVoiceMailStateChangeForSubscription(
            subid_callee)
        voice_mail_count_before = ad_callee.droid.telephonyGetVoiceMailCountForSubscription(
            subid_callee)

        # -1 means there are unread voice mail, but the count is unknown
        # 0 means either this API not working (VZW) or no unread voice mail.
        if voice_mail_count_before != 0:
            log.warning("--Pending new Voice Mail, please clear on phone.--")

        # ensure that all internal states are updated in telecom
        time.sleep(WAIT_TIME_ANDROID_STATE_SETTLING)
        ad_callee.ed.clear_all_events()

        if verify_caller_func and not verify_caller_func(log, ad_caller):
            raise _CallSequenceException("Caller not in correct state!")

        # TODO: b/26293512 Need to play some sound to leave message.
        # Otherwise carrier voice mail server may drop this voice mail.

        time.sleep(wait_time_in_call)

        if not verify_caller_func:
            caller_state_result = ad_caller.droid.telecomIsInCall()
        else:
            caller_state_result = verify_caller_func(log, ad_caller)
        if not caller_state_result:
            raise _CallSequenceException(
                "Caller not in correct state after {} seconds".format(
                    wait_time_in_call))

        if not hangup_call(log, ad_caller):
            raise _CallSequenceException("Error in Hanging-Up Call")

        log.info("Wait for voice mail indicator on callee.")
        try:
            event = ad_callee.ed.wait_for_event(
                EventMessageWaitingIndicatorChanged,
                _is_on_message_waiting_event_true)
            log.info(event)
        except Empty:
            raise _CallSequenceException("No expected event {}.".format(
                EventMessageWaitingIndicatorChanged))
        voice_mail_count_after = ad_callee.droid.telephonyGetVoiceMailCountForSubscription(
            subid_callee)
        ad_callee.log.info(
            "telephonyGetVoiceMailCount output - before: %s, after: %s",
            voice_mail_count_before, voice_mail_count_after)

        # voice_mail_count_after should:
        # either equals to (voice_mail_count_before + 1) [For ATT and SPT]
        # or equals to -1 [For TMO]
        # -1 means there are unread voice mail, but the count is unknown
        if not check_voice_mail_count(log, ad_callee, voice_mail_count_before,
                                      voice_mail_count_after):
            log.error("telephonyGetVoiceMailCount output is incorrect.")
            return False

    except _CallSequenceException as e:
        log.error(e)
        return False
    finally:
        ad_callee.droid.telephonyStopTrackingVoiceMailStateChangeForSubscription(
            subid_callee)
    return True


def call_voicemail_erase_all_pending_voicemail(log, ad):
    """Script for phone to erase all pending voice mail.
    This script only works for TMO and ATT and SPT currently.
    This script only works if phone have already set up voice mail options,
    and phone should disable password protection for voice mail.

    1. If phone don't have pending voice message, return True.
    2. Dial voice mail number.
        For TMO, the number is '123'
        For ATT, the number is phone's number
        For SPT, the number is phone's number
    3. Wait for voice mail connection setup.
    4. Wait for voice mail play pending voice message.
    5. Send DTMF to delete one message.
        The digit is '7'.
    6. Repeat steps 4 and 5 until voice mail server drop this call.
        (No pending message)
    6. Check telephonyGetVoiceMailCount result. it should be 0.

    Args:
        log: log object
        ad: android device object
    Returns:
        False if error happens. True is succeed.
    """
    log.info("Erase all pending voice mail.")
    if ad.droid.telephonyGetVoiceMailCount() == 0:
        log.info("No Pending voice mail.")
        return True

    voice_mail_number = get_voice_mail_number(log, ad)

    if not initiate_call(log, ad, voice_mail_number):
        log.error("Initiate call failed.")
        return False
    time.sleep(WAIT_TIME_VOICE_MAIL_SERVER_RESPONSE)
    callId = ad.droid.telecomCallGetCallIds()[0]
    time.sleep(WAIT_TIME_VOICE_MAIL_SERVER_RESPONSE)
    count = MAX_SAVED_VOICE_MAIL
    while (is_phone_in_call(log, ad) and (count > 0)):
        log.info("Press 7 to delete voice mail.")
        ad.droid.telecomCallPlayDtmfTone(callId, VOICEMAIL_DELETE_DIGIT)
        ad.droid.telecomCallStopDtmfTone(callId)
        time.sleep(WAIT_TIME_VOICE_MAIL_SERVER_RESPONSE)
        count -= 1
    log.info("Voice mail server dropped this call.")
    # wait for telephonyGetVoiceMailCount to update correct result
    remaining_time = MAX_WAIT_TIME_VOICE_MAIL_COUNT
    while ((remaining_time > 0) and
           (ad.droid.telephonyGetVoiceMailCount() != 0)):
        time.sleep(1)
        remaining_time -= 1
    current_voice_mail_count = ad.droid.telephonyGetVoiceMailCount()
    ad.log.info("telephonyGetVoiceMailCount: %s", current_voice_mail_count)
    return (current_voice_mail_count == 0)


def _is_on_message_waiting_event_true(event):
    """Private function to return if the received EventMessageWaitingIndicatorChanged
    event MessageWaitingIndicatorContainer.IS_MESSAGE_WAITING field is True.
    """
    return event['data'][MessageWaitingIndicatorContainer.IS_MESSAGE_WAITING]


def call_setup_teardown(log,
                        ad_caller,
                        ad_callee,
                        ad_hangup=None,
                        verify_caller_func=None,
                        verify_callee_func=None,
                        wait_time_in_call=WAIT_TIME_IN_CALL,
                        incall_ui_display=INCALL_UI_DISPLAY_FOREGROUND):
    """ Call process, including make a phone call from caller,
    accept from callee, and hang up. The call is on default voice subscription

    In call process, call from <droid_caller> to <droid_callee>,
    accept the call, (optional)then hang up from <droid_hangup>.

    Args:
        ad_caller: Caller Android Device Object.
        ad_callee: Callee Android Device Object.
        ad_hangup: Android Device Object end the phone call.
            Optional. Default value is None, and phone call will continue.
        verify_call_mode_caller: func_ptr to verify caller in correct mode
            Optional. Default is None
        verify_call_mode_caller: func_ptr to verify caller in correct mode
            Optional. Default is None
        incall_ui_display: after answer the call, bring in-call UI to foreground or
            background. Optional, default value is INCALL_UI_DISPLAY_FOREGROUND.
            if = INCALL_UI_DISPLAY_FOREGROUND, bring in-call UI to foreground.
            if = INCALL_UI_DISPLAY_BACKGROUND, bring in-call UI to background.
            else, do nothing.

    Returns:
        True if call process without any error.
        False if error happened.

    """
    subid_caller = get_outgoing_voice_sub_id(ad_caller)
    subid_callee = get_incoming_voice_sub_id(ad_callee)
    return call_setup_teardown_for_subscription(
        log, ad_caller, ad_callee, subid_caller, subid_callee, ad_hangup,
        verify_caller_func, verify_callee_func, wait_time_in_call,
        incall_ui_display)


def call_setup_teardown_for_subscription(
        log,
        ad_caller,
        ad_callee,
        subid_caller,
        subid_callee,
        ad_hangup=None,
        verify_caller_func=None,
        verify_callee_func=None,
        wait_time_in_call=WAIT_TIME_IN_CALL,
        incall_ui_display=INCALL_UI_DISPLAY_FOREGROUND):
    """ Call process, including make a phone call from caller,
    accept from callee, and hang up. The call is on specified subscription

    In call process, call from <droid_caller> to <droid_callee>,
    accept the call, (optional)then hang up from <droid_hangup>.

    Args:
        ad_caller: Caller Android Device Object.
        ad_callee: Callee Android Device Object.
        subid_caller: Caller subscription ID
        subid_callee: Callee subscription ID
        ad_hangup: Android Device Object end the phone call.
            Optional. Default value is None, and phone call will continue.
        verify_call_mode_caller: func_ptr to verify caller in correct mode
            Optional. Default is None
        verify_call_mode_caller: func_ptr to verify caller in correct mode
            Optional. Default is None
        incall_ui_display: after answer the call, bring in-call UI to foreground or
            background. Optional, default value is INCALL_UI_DISPLAY_FOREGROUND.
            if = INCALL_UI_DISPLAY_FOREGROUND, bring in-call UI to foreground.
            if = INCALL_UI_DISPLAY_BACKGROUND, bring in-call UI to background.
            else, do nothing.

    Returns:
        True if call process without any error.
        False if error happened.

    """
    CHECK_INTERVAL = 3

    class _CallSequenceException(Exception):
        pass

    caller_number = ad_caller.cfg['subscription'][subid_caller]['phone_num']
    callee_number = ad_callee.cfg['subscription'][subid_callee]['phone_num']

    ad_caller.log.info("Call from %s to %s", caller_number, callee_number)

    try:
        if not initiate_call(log, ad_caller, callee_number):
            raise _CallSequenceException("Initiate call failed.")

        if not wait_and_answer_call_for_subscription(
                log,
                ad_callee,
                subid_callee,
                incoming_number=caller_number,
                incall_ui_display=incall_ui_display):
            raise _CallSequenceException("Answer call fail.")

        # ensure that all internal states are updated in telecom
        time.sleep(WAIT_TIME_ANDROID_STATE_SETTLING)

        if verify_caller_func and not verify_caller_func(log, ad_caller):
            raise _CallSequenceException("Caller not in correct state!")
        if verify_callee_func and not verify_callee_func(log, ad_callee):
            raise _CallSequenceException("Callee not in correct state!")

        elapsed_time = 0
        while (elapsed_time < wait_time_in_call):
            CHECK_INTERVAL = min(CHECK_INTERVAL,
                                 wait_time_in_call - elapsed_time)
            time.sleep(CHECK_INTERVAL)
            elapsed_time += CHECK_INTERVAL
            if not verify_caller_func:
                caller_state_result = ad_caller.droid.telecomIsInCall()
            else:
                caller_state_result = verify_caller_func(log, ad_caller)
            if not caller_state_result:
                raise _CallSequenceException(
                    "Caller not in correct state at <{}>/<{}> second.".format(
                        elapsed_time, wait_time_in_call))
            if not verify_callee_func:
                callee_state_result = ad_callee.droid.telecomIsInCall()
            else:
                callee_state_result = verify_callee_func(log, ad_callee)
            if not callee_state_result:
                raise _CallSequenceException(
                    "Callee not in correct state at <{}>/<{}> second.".format(
                        elapsed_time, wait_time_in_call))

        if not ad_hangup:
            return True

        if not hangup_call(log, ad_hangup):
            raise _CallSequenceException("Error in Hanging-Up Call")

        return True

    except _CallSequenceException as e:
        log.error(e)
        return False
    finally:
        if ad_hangup:
            for ad in [ad_caller, ad_callee]:
                try:
                    if ad.droid.telecomIsInCall():
                        ad.droid.telecomEndCall()
                except Exception as e:
                    log.error(str(e))


def phone_number_formatter(input_string, formatter=None):
    """Get expected format of input phone number string.

    Args:
        input_string: (string) input phone number.
            The input could be 10/11/12 digital, with or without " "/"-"/"."
        formatter: (int) expected format, this could be 7/10/11/12
            if formatter is 7: output string would be 7 digital number.
            if formatter is 10: output string would be 10 digital (standard) number.
            if formatter is 11: output string would be "1" + 10 digital number.
            if formatter is 12: output string would be "+1" + 10 digital number.

    Returns:
        If no error happen, return phone number in expected format.
        Else, return None.
    """
    # make sure input_string is 10 digital
    # Remove white spaces, dashes, dots
    input_string = input_string.replace(" ", "").replace("-", "").replace(".",
                                                                          "")
    if not formatter:
        return input_string
    # Remove "1"  or "+1"from front
    if (len(input_string) == PHONE_NUMBER_STRING_FORMAT_11_DIGIT and
            input_string[0] == "1"):
        input_string = input_string[1:]
    elif (len(input_string) == PHONE_NUMBER_STRING_FORMAT_12_DIGIT and
          input_string[0:2] == "+1"):
        input_string = input_string[2:]
    elif (len(input_string) == PHONE_NUMBER_STRING_FORMAT_7_DIGIT and
          formatter == PHONE_NUMBER_STRING_FORMAT_7_DIGIT):
        return input_string
    elif len(input_string) != PHONE_NUMBER_STRING_FORMAT_10_DIGIT:
        return None
    # change input_string according to format
    if formatter == PHONE_NUMBER_STRING_FORMAT_12_DIGIT:
        input_string = "+1" + input_string
    elif formatter == PHONE_NUMBER_STRING_FORMAT_11_DIGIT:
        input_string = "1" + input_string
    elif formatter == PHONE_NUMBER_STRING_FORMAT_10_DIGIT:
        input_string = input_string
    elif formatter == PHONE_NUMBER_STRING_FORMAT_7_DIGIT:
        input_string = input_string[3:]
    else:
        return None
    return input_string


def get_internet_connection_type(log, ad):
    """Get current active connection type name.

    Args:
        log: Log object.
        ad: Android Device Object.
    Returns:
        current active connection type name.
    """
    if not ad.droid.connectivityNetworkIsConnected():
        return 'none'
    return connection_type_from_type_string(
        ad.droid.connectivityNetworkGetActiveConnectionTypeName())


def verify_http_connection(log,
                           ad,
                           url="http://www.google.com/",
                           retry=3,
                           retry_interval=5):
    """Make ping request and return status.

    Args:
        log: log object
        ad: Android Device Object.
        url: Optional. The ping request will be made to this URL.
            Default Value is "http://www.google.com/".

    """
    for i in range(0, retry + 1):

        try:
            http_response = ad.droid.httpPing(url)
        except:
            http_response = None

        # If httpPing failed, it may return {} (if phone just turn off APM) or
        # None (regular fail)
        # So here use "if http_response" to see if it pass or fail
        if http_response:
            ad.log.info("Verify Internet succeeded")
            return True
        else:
            if i < retry:
                time.sleep(retry_interval)
    ad.log.info("Verify Internet retry failed after %s second",
                i * retry_interval)
    return False


def _generate_file_name_and_out_path(url, out_path):
    file_name = url.split("/")[-1]
    if not out_path:
        out_path = "/sdcard/Download/%s" % file_name
    elif out_path.endswith("/"):
        out_path = os.path.join(out_path, file_name)
    else:
        file_name = out_path.split("/")[-1]
    return file_name, out_path


def _check_file_existance(ad, file_name, out_path, expected_file_size=None):
    """Check file existance by file_name and out_path. If expected_file_size
       is provided, then also check if the file meet the file size requirement.
    """
    if out_path.endswith("/"):
        out_path = os.path.join(out_path, file_name)
    out = ad.adb.shell("ls -l %s" % out_path, ignore_status=True)
    # Handle some old version adb returns error message "No such" into std_out
    if "No such" not in out and file_name in out:
        if expected_file_size:
            file_size = int(out.split(" ")[4])
            if file_size >= expected_file_size:
                ad.log.info("File %s of size %s is in %s", file_name,
                            file_size, out_path)
                return True
            else:
                ad.log.error(
                    "File size for %s in %s is %s does not meet expected %s",
                    file_name, out_path, file_size, expected_file_size)
                return False
        else:
            ad.log.info("File %s is in %s", file_name, out_path)
            return True
    else:
        ad.log.error("File %s does not exist in %s.", file_name, out_path)
        return False


def http_file_download_by_adb(log,
                              ad,
                              url,
                              out_path=None,
                              expected_file_size=None,
                              remove_file_after_check=True,
                              timeout=300,
                              limit_rate=100000,
                              retry=3):
    """Download http file by adb curl.

    Args:
        log: log object
        ad: Android Device Object.
        url: The url that file to be downloaded from".
        out_path: Optional. Where to download file to.
                  out_path is /sdcard/Download/ by default.
        expected_file_size: Optional. Provided if checking the download file meet
                            expected file size in unit of byte.
        remove_file_after_check: Whether to remove the downloaded file after
                                 check.
        timeout: timeout for file download to complete.
        limit_rate: download rate in bps. None, if do not apply rate limit.
        retry: the retry request times provided in curl command.
    """
    file_name, out_path = _generate_file_name_and_out_path(url, out_path)
    curl_cmd = "curl"
    if limit_rate:
        curl_cmd += " --limit-rate %s" % limit_rate
    if retry:
        curl_cmd += " --retry %s" % retry
    curl_cmd += " --url %s > %s" % (url, out_path)
    try:
        ad.log.info("Download file from %s to %s by adb shell command %s", url,
                    out_path, curl_cmd)
        ad.adb.shell(curl_cmd, timeout=timeout)
        if _check_file_existance(ad, file_name, out_path, expected_file_size):
            ad.log.info("File %s is downloaded from %s successfully",
                        file_name, url)
            return True
        else:
            ad.log.warn("Fail to download file from %s", url)
            return False
    except Exception as e:
        ad.log.warn("Download file from %s failed with exception %s", url, e)
        return False
    finally:
        if remove_file_after_check:
            ad.log.info("Remove the downloaded file %s", out_path)
            ad.adb.shell("rm %s" % out_path, ignore_status=True)


def http_file_download_by_sl4a(log,
                               ad,
                               url,
                               out_path=None,
                               expected_file_size=None,
                               remove_file_after_check=True,
                               timeout=300):
    """Download http file by sl4a RPC call.

    Args:
        log: log object
        ad: Android Device Object.
        url: The url that file to be downloaded from".
        out_path: Optional. Where to download file to.
                  out_path is /sdcard/Download/ by default.
        expected_file_size: Optional. Provided if checking the download file meet
                            expected file size in unit of byte.
        remove_file_after_check: Whether to remove the downloaded file after
                                 check.
        timeout: timeout for file download to complete.
    """
    file_name, out_path = _generate_file_name_and_out_path(url, out_path)
    try:
        ad.log.info("Download file from %s to %s by sl4a RPC call", url,
                    out_path)
        ad.droid.httpDownloadFile(url, out_path, timeout=timeout)
        if _check_file_existance(ad, file_name, out_path, expected_file_size):
            ad.log.info("File %s is downloaded from %s successfully",
                        file_name, url)
            return True
        else:
            ad.log.warn("Fail to download file from %s", url)
            return False
    except Exception as e:
        ad.log.error("Download file from %s failed with exception %s", url, e)
        raise
    finally:
        if remove_file_after_check:
            ad.log.info("Remove the downloaded file %s", out_path)
            ad.adb.shell("rm %s" % out_path, ignore_status=True)


def _connection_state_change(_event, target_state, connection_type):
    if connection_type:
        if 'TypeName' not in _event['data']:
            return False
        connection_type_string_in_event = _event['data']['TypeName']
        cur_type = connection_type_from_type_string(
            connection_type_string_in_event)
        if cur_type != connection_type:
            log.info(
                "_connection_state_change expect: %s, received: %s <type %s>",
                connection_type, connection_type_string_in_event, cur_type)
            return False

    if 'isConnected' in _event['data'] and _event['data'][
            'isConnected'] == target_state:
        return True
    return False


def wait_for_cell_data_connection(
        log, ad, state, timeout_value=EventDispatcher.DEFAULT_TIMEOUT):
    """Wait for data connection status to be expected value for default
       data subscription.

    Wait for the data connection status to be DATA_STATE_CONNECTED
        or DATA_STATE_DISCONNECTED.

    Args:
        log: Log object.
        ad: Android Device Object.
        state: Expected status: True or False.
            If True, it will wait for status to be DATA_STATE_CONNECTED.
            If False, it will wait for status ti be DATA_STATE_DISCONNECTED.
        timeout_value: wait for cell data timeout value.
            This is optional, default value is EventDispatcher.DEFAULT_TIMEOUT

    Returns:
        True if success.
        False if failed.
    """
    sub_id = get_default_data_sub_id(ad)
    return wait_for_cell_data_connection_for_subscription(log, ad, sub_id,
                                                          state, timeout_value)


def _is_data_connection_state_match(log, ad, expected_data_connection_state):
    return (expected_data_connection_state ==
            ad.droid.telephonyGetDataConnectionState())


def _is_network_connected_state_match(log, ad,
                                      expected_network_connected_state):
    return (expected_network_connected_state ==
            ad.droid.connectivityNetworkIsConnected())


def wait_for_cell_data_connection_for_subscription(
        log, ad, sub_id, state, timeout_value=EventDispatcher.DEFAULT_TIMEOUT):
    """Wait for data connection status to be expected value for specified
       subscrption id.

    Wait for the data connection status to be DATA_STATE_CONNECTED
        or DATA_STATE_DISCONNECTED.

    Args:
        log: Log object.
        ad: Android Device Object.
        sub_id: subscription Id
        state: Expected status: True or False.
            If True, it will wait for status to be DATA_STATE_CONNECTED.
            If False, it will wait for status ti be DATA_STATE_DISCONNECTED.
        timeout_value: wait for cell data timeout value.
            This is optional, default value is EventDispatcher.DEFAULT_TIMEOUT

    Returns:
        True if success.
        False if failed.
    """
    state_str = {
        True: DATA_STATE_CONNECTED,
        False: DATA_STATE_DISCONNECTED
    }[state]

    ad.ed.clear_all_events()
    ad.droid.telephonyStartTrackingDataConnectionStateChangeForSubscription(
        sub_id)
    ad.droid.connectivityStartTrackingConnectivityStateChange()
    try:
        # TODO: b/26293147 There is no framework API to get data connection
        # state by sub id
        data_state = ad.droid.telephonyGetDataConnectionState()
        if data_state == state_str:
            return _wait_for_nw_data_connection(
                log, ad, state, NETWORK_CONNECTION_TYPE_CELL, timeout_value)

        try:
            event = ad.ed.wait_for_event(
                EventDataConnectionStateChanged,
                is_event_match,
                timeout=timeout_value,
                field=DataConnectionStateContainer.DATA_CONNECTION_STATE,
                value=state_str)
        except Empty:
            ad.log.inf("No expected event EventDataConnectionStateChanged %s",
                       state_str)

        # TODO: Wait for <MAX_WAIT_TIME_CONNECTION_STATE_UPDATE> seconds for
        # data connection state.
        # Otherwise, the network state will not be correct.
        # The bug is tracked here: b/20921915

        # Previously we use _is_data_connection_state_match,
        # but telephonyGetDataConnectionState sometimes return wrong value.
        # The bug is tracked here: b/22612607
        # So we use _is_network_connected_state_match.

        if _wait_for_droid_in_state(log, ad,
                                    MAX_WAIT_TIME_CONNECTION_STATE_UPDATE,
                                    _is_network_connected_state_match, state):
            return _wait_for_nw_data_connection(
                log, ad, state, NETWORK_CONNECTION_TYPE_CELL, timeout_value)
        else:
            return False

    finally:
        ad.droid.telephonyStopTrackingDataConnectionStateChangeForSubscription(
            sub_id)


def wait_for_wifi_data_connection(
        log, ad, state, timeout_value=EventDispatcher.DEFAULT_TIMEOUT):
    """Wait for data connection status to be expected value and connection is by WiFi.

    Args:
        log: Log object.
        ad: Android Device Object.
        state: Expected status: True or False.
            If True, it will wait for status to be DATA_STATE_CONNECTED.
            If False, it will wait for status ti be DATA_STATE_DISCONNECTED.
        timeout_value: wait for network data timeout value.
            This is optional, default value is EventDispatcher.DEFAULT_TIMEOUT

    Returns:
        True if success.
        False if failed.
    """
    ad.log.info("wait_for_wifi_data_connection")
    return _wait_for_nw_data_connection(
        log, ad, state, NETWORK_CONNECTION_TYPE_WIFI, timeout_value)


def wait_for_data_connection(log,
                             ad,
                             state,
                             timeout_value=EventDispatcher.DEFAULT_TIMEOUT):
    """Wait for data connection status to be expected value.

    Wait for the data connection status to be DATA_STATE_CONNECTED
        or DATA_STATE_DISCONNECTED.

    Args:
        log: Log object.
        ad: Android Device Object.
        state: Expected status: True or False.
            If True, it will wait for status to be DATA_STATE_CONNECTED.
            If False, it will wait for status ti be DATA_STATE_DISCONNECTED.
        timeout_value: wait for network data timeout value.
            This is optional, default value is EventDispatcher.DEFAULT_TIMEOUT

    Returns:
        True if success.
        False if failed.
    """
    return _wait_for_nw_data_connection(log, ad, state, None, timeout_value)


def _wait_for_nw_data_connection(
        log,
        ad,
        is_connected,
        connection_type=None,
        timeout_value=EventDispatcher.DEFAULT_TIMEOUT):
    """Wait for data connection status to be expected value.

    Wait for the data connection status to be DATA_STATE_CONNECTED
        or DATA_STATE_DISCONNECTED.

    Args:
        log: Log object.
        ad: Android Device Object.
        is_connected: Expected connection status: True or False.
            If True, it will wait for status to be DATA_STATE_CONNECTED.
            If False, it will wait for status ti be DATA_STATE_DISCONNECTED.
        connection_type: expected connection type.
            This is optional, if it is None, then any connection type will return True.
        timeout_value: wait for network data timeout value.
            This is optional, default value is EventDispatcher.DEFAULT_TIMEOUT

    Returns:
        True if success.
        False if failed.
    """
    ad.ed.clear_all_events()
    ad.droid.connectivityStartTrackingConnectivityStateChange()
    try:
        cur_data_connection_state = ad.droid.connectivityNetworkIsConnected()
        if is_connected == cur_data_connection_state:
            current_type = get_internet_connection_type(log, ad)
            ad.log.info("current datat connection type: %s", current_type)
            if not connection_type:
                return True
            else:
                if not is_connected and current_type != connection_type:
                    ad.log.info("data connection not on %s!", connection_type)
                    return True
                elif is_connected and current_type == connection_type:
<<<<<<< HEAD
                    ad.log.info(
                        "wait_for_nw_data_connection success: data on {}!".
                        format(connection_type))
=======
                    ad.log.info("data connection on %s as expected",
                                connection_type)
>>>>>>> 30ff8a6f
                    return True
        else:
            ad.log.info("current data connection state: %s target: %s",
                        cur_data_connection_state, is_connected)

        try:
            event = ad.ed.wait_for_event(
                EventConnectivityChanged, _connection_state_change,
                timeout_value, is_connected, connection_type)
            ad.log.info("received event: %s", event)
        except Empty:
            pass

        log.info(
            "_wait_for_nw_data_connection: check connection after wait event.")
        # TODO: Wait for <MAX_WAIT_TIME_CONNECTION_STATE_UPDATE> seconds for
        # data connection state.
        # Otherwise, the network state will not be correct.
        # The bug is tracked here: b/20921915
        if _wait_for_droid_in_state(
                log, ad, MAX_WAIT_TIME_CONNECTION_STATE_UPDATE,
                _is_network_connected_state_match, is_connected):
            current_type = get_internet_connection_type(log, ad)
            ad.log.info("current data connection type: %s", current_type)
            if not connection_type:
                return True
            else:
                if not is_connected and current_type != connection_type:
                    ad.log.info("data connection not on %s", connection_type)
                    return True
                elif is_connected and current_type == connection_type:
                    ad.log.info("after event wait, data connection on %s",
                                connection_type)
                    return True
                else:
                    return False
        else:
            return False
    except Exception as e:
        ad.log.error("Exception error %s", str(e))
        return False
    finally:
        ad.droid.connectivityStopTrackingConnectivityStateChange()


def toggle_cell_data_roaming(ad, state):
    """Enable cell data roaming for default data subscription.

    Wait for the data roaming status to be DATA_STATE_CONNECTED
        or DATA_STATE_DISCONNECTED.

    Args:
        log: Log object.
        ad: Android Device Object.
        state: True or False for enable or disable cell data roaming.

    Returns:
        True if success.
        False if failed.
    """
    state_int = {True: DATA_ROAMING_ENABLE, False: DATA_ROAMING_DISABLE}[state]
    action_str = {True: "Enable", False: "Disable"}[state]
    if ad.droid.connectivityCheckDataRoamingMode() == state:
        ad.log.info("Data roaming is already in state %s", state)
        return True
    if not ad.droid.connectivitySetDataRoaming(state_int):
        ad.error.info("Fail to config data roaming into state %s", state)
        return False
    if ad.droid.connectivityCheckDataRoamingMode() == state:
        ad.log.info("Data roaming is configured into state %s", state)
        return True
    else:
        ad.log.error("Data roaming is not configured into state %s", state)
        return False


def verify_incall_state(log, ads, expected_status):
    """Verify phones in incall state or not.

    Verify if all phones in the array <ads> are in <expected_status>.

    Args:
        log: Log object.
        ads: Array of Android Device Object. All droid in this array will be tested.
        expected_status: If True, verify all Phones in incall state.
            If False, verify all Phones not in incall state.

    """
    result = True
    for ad in ads:
        if ad.droid.telecomIsInCall() is not expected_status:
            ad.log.error("InCall status:%s, expected:%s",
                         ad.droid.telecomIsInCall(), expected_status)
            result = False
    return result


def verify_active_call_number(log, ad, expected_number):
    """Verify the number of current active call.

    Verify if the number of current active call in <ad> is
        equal to <expected_number>.

    Args:
        ad: Android Device Object.
        expected_number: Expected active call number.
    """
    calls = ad.droid.telecomCallGetCallIds()
    if calls is None:
        actual_number = 0
    else:
        actual_number = len(calls)
    if actual_number != expected_number:
        ad.log.error("Active Call number is %s, expecting", actual_number,
                     expected_number)
        return False
    return True


def num_active_calls(log, ad):
    """Get the count of current active calls.

    Args:
        log: Log object.
        ad: Android Device Object.

    Returns:
        Count of current active calls.
    """
    calls = ad.droid.telecomCallGetCallIds()
    return len(calls) if calls else 0


def toggle_volte(log, ad, new_state=None):
    """Toggle enable/disable VoLTE for default voice subscription.

    Args:
        ad: Android device object.
        new_state: VoLTE mode state to set to.
            True for enable, False for disable.
            If None, opposite of the current state.

    Raises:
        TelTestUtilsError if platform does not support VoLTE.
    """
    return toggle_volte_for_subscription(
        log, ad, get_outgoing_voice_sub_id(ad), new_state)


def toggle_volte_for_subscription(log, ad, sub_id, new_state=None):
    """Toggle enable/disable VoLTE for specified voice subscription.

    Args:
        ad: Android device object.
        sub_id: subscription ID
        new_state: VoLTE mode state to set to.
            True for enable, False for disable.
            If None, opposite of the current state.

    Raises:
        TelTestUtilsError if platform does not support VoLTE.
    """
    # TODO: b/26293960 No framework API available to set IMS by SubId.
    if not ad.droid.imsIsEnhanced4gLteModeSettingEnabledByPlatform():
        raise TelTestUtilsError("VoLTE not supported by platform.")
    current_state = ad.droid.imsIsEnhanced4gLteModeSettingEnabledByUser()
    if new_state is None:
        new_state = not current_state
    if new_state != current_state:
        ad.droid.imsSetEnhanced4gMode(new_state)
    return True


def set_wfc_mode(log, ad, wfc_mode):
    """Set WFC enable/disable and mode.

    Args:
        log: Log object
        ad: Android device object.
        wfc_mode: WFC mode to set to.
            Valid mode includes: WFC_MODE_WIFI_ONLY, WFC_MODE_CELLULAR_PREFERRED,
            WFC_MODE_WIFI_PREFERRED, WFC_MODE_DISABLED.

    Returns:
        True if success. False if ad does not support WFC or error happened.
    """
    try:
        ad.log.info("Set wfc mode to %s", wfc_mode)
        if not ad.droid.imsIsWfcEnabledByPlatform():
            if wfc_mode == WFC_MODE_DISABLED:
                return True
            else:
                log.error("WFC not supported by platform.")
                return False

        ad.droid.imsSetWfcMode(wfc_mode)

    except Exception as e:
        log.error(e)
        return False

    return True


def toggle_video_calling(log, ad, new_state=None):
    """Toggle enable/disable Video calling for default voice subscription.

    Args:
        ad: Android device object.
        new_state: Video mode state to set to.
            True for enable, False for disable.
            If None, opposite of the current state.

    Raises:
        TelTestUtilsError if platform does not support Video calling.
    """
    if not ad.droid.imsIsVtEnabledByPlatform():
        if new_state is not False:
            raise TelTestUtilsError("VT not supported by platform.")
        # if the user sets VT false and it's unavailable we just let it go
        return False

    current_state = ad.droid.imsIsVtEnabledByUser()
    if new_state is None:
        new_state = not current_state
    if new_state != current_state:
        ad.droid.imsSetVtSetting(new_state)
    return True


def _wait_for_droid_in_state(log, ad, max_time, state_check_func, *args,
                             **kwargs):
    while max_time >= 0:
        if state_check_func(log, ad, *args, **kwargs):
            return True

        time.sleep(1)
        max_time -= 1

    return False


def _wait_for_droid_in_state_for_subscription(
        log, ad, sub_id, max_time, state_check_func, *args, **kwargs):
    while max_time >= 0:
        if state_check_func(log, ad, sub_id, *args, **kwargs):
            return True

        time.sleep(1)
        max_time -= 1

    return False


def _wait_for_droids_in_state(log, ads, max_time, state_check_func, *args,
                              **kwargs):
    while max_time > 0:
        success = True
        for ad in ads:
            if not state_check_func(log, ad, *args, **kwargs):
                success = False
                break
        if success:
            return True

        time.sleep(1)
        max_time -= 1

    return False


def is_phone_in_call(log, ad):
    """Return True if phone in call.

    Args:
        log: log object.
        ad:  android device.
    """
    return ad.droid.telecomIsInCall()


def is_phone_not_in_call(log, ad):
    """Return True if phone not in call.

    Args:
        log: log object.
        ad:  android device.
    """
    return ((not ad.droid.telecomIsInCall()) and
            (ad.droid.telephonyGetCallState() == TELEPHONY_STATE_IDLE))


def wait_for_droid_in_call(log, ad, max_time):
    """Wait for android to be in call state.

    Args:
        log: log object.
        ad:  android device.
        max_time: maximal wait time.

    Returns:
        If phone become in call state within max_time, return True.
        Return False if timeout.
    """
    return _wait_for_droid_in_state(log, ad, max_time, is_phone_in_call)


def wait_for_telecom_ringing(log, ad, max_time=MAX_WAIT_TIME_TELECOM_RINGING):
    """Wait for android to be in telecom ringing state.

    Args:
        log: log object.
        ad:  android device.
        max_time: maximal wait time. This is optional.
            Default Value is MAX_WAIT_TIME_TELECOM_RINGING.

    Returns:
        If phone become in telecom ringing state within max_time, return True.
        Return False if timeout.
    """
    return _wait_for_droid_in_state(
        log, ad, max_time, lambda log, ad: ad.droid.telecomIsRinging())


def wait_for_droid_not_in_call(log, ad, max_time=MAX_WAIT_TIME_CALL_DROP):
    """Wait for android to be not in call state.

    Args:
        log: log object.
        ad:  android device.
        max_time: maximal wait time.

    Returns:
        If phone become not in call state within max_time, return True.
        Return False if timeout.
    """
    return _wait_for_droid_in_state(log, ad, max_time, is_phone_not_in_call)


def _is_attached(log, ad, voice_or_data):
    return _is_attached_for_subscription(
        log, ad, ad.droid.subscriptionGetDefaultSubId(), voice_or_data)


def _is_attached_for_subscription(log, ad, sub_id, voice_or_data):
    if get_network_rat_for_subscription(log, ad, sub_id,
                                        voice_or_data) != RAT_UNKNOWN:
        return True
    else:
        return False


def wait_for_voice_attach(log, ad, max_time):
    """Wait for android device to attach on voice.

    Args:
        log: log object.
        ad:  android device.
        max_time: maximal wait time.

    Returns:
        Return True if device attach voice within max_time.
        Return False if timeout.
    """
    return _wait_for_droid_in_state(log, ad, max_time, _is_attached,
                                    NETWORK_SERVICE_VOICE)


def wait_for_voice_attach_for_subscription(log, ad, sub_id, max_time):
    """Wait for android device to attach on voice in subscription id.

    Args:
        log: log object.
        ad:  android device.
        sub_id: subscription id.
        max_time: maximal wait time.

    Returns:
        Return True if device attach voice within max_time.
        Return False if timeout.
    """
    if not _wait_for_droid_in_state_for_subscription(
            log, ad, sub_id, max_time, _is_attached_for_subscription,
            NETWORK_SERVICE_VOICE):
        return False

    # TODO: b/26295983 if pone attach to 1xrtt from unknown, phone may not
    # receive incoming call immediately.
    if ad.droid.telephonyGetCurrentVoiceNetworkType() == RAT_1XRTT:
        time.sleep(WAIT_TIME_1XRTT_VOICE_ATTACH)
    return True


def wait_for_data_attach(log, ad, max_time):
    """Wait for android device to attach on data.

    Args:
        log: log object.
        ad:  android device.
        max_time: maximal wait time.

    Returns:
        Return True if device attach data within max_time.
        Return False if timeout.
    """
    return _wait_for_droid_in_state(log, ad, max_time, _is_attached,
                                    NETWORK_SERVICE_DATA)


def wait_for_data_attach_for_subscription(log, ad, sub_id, max_time):
    """Wait for android device to attach on data in subscription id.

    Args:
        log: log object.
        ad:  android device.
        sub_id: subscription id.
        max_time: maximal wait time.

    Returns:
        Return True if device attach data within max_time.
        Return False if timeout.
    """
    return _wait_for_droid_in_state_for_subscription(
        log, ad, sub_id, max_time, _is_attached_for_subscription,
        NETWORK_SERVICE_DATA)


def is_ims_registered(log, ad):
    """Return True if IMS registered.

    Args:
        log: log object.
        ad: android device.

    Returns:
        Return True if IMS registered.
        Return False if IMS not registered.
    """
    return ad.droid.telephonyIsImsRegistered()


def wait_for_ims_registered(log, ad, max_time):
    """Wait for android device to register on ims.

    Args:
        log: log object.
        ad:  android device.
        max_time: maximal wait time.

    Returns:
        Return True if device register ims successfully within max_time.
        Return False if timeout.
    """
    return _wait_for_droid_in_state(log, ad, max_time, is_ims_registered)


def is_volte_enabled(log, ad):
    """Return True if VoLTE feature bit is True.

    Args:
        log: log object.
        ad: android device.

    Returns:
        Return True if VoLTE feature bit is True and IMS registered.
        Return False if VoLTE feature bit is False or IMS not registered.
    """
    volte_status = ad.droid.telephonyIsVolteAvailable()
    if volte_status is True and is_ims_registered(log, ad) is False:
        ad.log.error("Error! VoLTE is Available, but IMS is not registered.")
        return False
    return volte_status


def is_video_enabled(log, ad):
    """Return True if Video Calling feature bit is True.

    Args:
        log: log object.
        ad: android device.

    Returns:
        Return True if Video Calling feature bit is True and IMS registered.
        Return False if Video Calling feature bit is False or IMS not registered.
    """
    video_status = ad.droid.telephonyIsVideoCallingAvailable()
    if video_status is True and is_ims_registered(log, ad) is False:
        log.error("Error! Video Call is Available, but IMS is not registered.")
        return False
    return video_status


def wait_for_volte_enabled(log, ad, max_time):
    """Wait for android device to report VoLTE enabled bit true.

    Args:
        log: log object.
        ad:  android device.
        max_time: maximal wait time.

    Returns:
        Return True if device report VoLTE enabled bit true within max_time.
        Return False if timeout.
    """
    return _wait_for_droid_in_state(log, ad, max_time, is_volte_enabled)


def wait_for_video_enabled(log, ad, max_time):
    """Wait for android device to report Video Telephony enabled bit true.

    Args:
        log: log object.
        ad:  android device.
        max_time: maximal wait time.

    Returns:
        Return True if device report Video Telephony enabled bit true within max_time.
        Return False if timeout.
    """
    return _wait_for_droid_in_state(log, ad, max_time, is_video_enabled)


def is_wfc_enabled(log, ad):
    """Return True if WiFi Calling feature bit is True.

    Args:
        log: log object.
        ad: android device.

    Returns:
        Return True if WiFi Calling feature bit is True and IMS registered.
        Return False if WiFi Calling feature bit is False or IMS not registered.
    """
    wfc_status = ad.droid.telephonyIsWifiCallingAvailable()
    if wfc_status is True and is_ims_registered(log, ad) is False:
        log.error(
            "Error! WiFi Calling is Available, but IMS is not registered.")
        return False
    return wfc_status


def wait_for_wfc_enabled(log, ad, max_time=MAX_WAIT_TIME_WFC_ENABLED):
    """Wait for android device to report WiFi Calling enabled bit true.

    Args:
        log: log object.
        ad:  android device.
        max_time: maximal wait time.
            Default value is MAX_WAIT_TIME_WFC_ENABLED.

    Returns:
        Return True if device report WiFi Calling enabled bit true within max_time.
        Return False if timeout.
    """
    return _wait_for_droid_in_state(log, ad, max_time, is_wfc_enabled)


def wait_for_wfc_disabled(log, ad, max_time=MAX_WAIT_TIME_WFC_DISABLED):
    """Wait for android device to report WiFi Calling enabled bit false.

    Args:
        log: log object.
        ad:  android device.
        max_time: maximal wait time.
            Default value is MAX_WAIT_TIME_WFC_DISABLED.

    Returns:
        Return True if device report WiFi Calling enabled bit false within max_time.
        Return False if timeout.
    """
    return _wait_for_droid_in_state(
        log, ad, max_time, lambda log, ad: not is_wfc_enabled(log, ad))


def get_phone_number(log, ad):
    """Get phone number for default subscription

    Args:
        log: log object.
        ad: Android device object.

    Returns:
        Phone number.
    """
    return get_phone_number_for_subscription(log, ad,
                                             get_outgoing_voice_sub_id(ad))


def get_phone_number_for_subscription(log, ad, subid):
    """Get phone number for subscription

    Args:
        log: log object.
        ad: Android device object.
        subid: subscription id.

    Returns:
        Phone number.
    """
    number = None
    try:
        number = ad.cfg['subscription'][subid]['phone_num']
    except KeyError:
        number = ad.droid.telephonyGetLine1NumberForSubscription(subid)
    return number


def set_phone_number(log, ad, phone_num):
    """Set phone number for default subscription

    Args:
        log: log object.
        ad: Android device object.
        phone_num: phone number string.

    Returns:
        True if success.
    """
    return set_phone_number_for_subscription(
        log, ad, get_outgoing_voice_sub_id(ad), phone_num)


def set_phone_number_for_subscription(log, ad, subid, phone_num):
    """Set phone number for subscription

    Args:
        log: log object.
        ad: Android device object.
        subid: subscription id.
        phone_num: phone number string.

    Returns:
        True if success.
    """
    try:
        ad.cfg['subscription'][subid]['phone_num'] = phone_num
    except Exception:
        return False
    return True


def get_operator_name(log, ad, subId=None):
    """Get operator name (e.g. vzw, tmo) of droid.

    Args:
        ad: Android device object.
        sub_id: subscription ID
            Optional, default is None

    Returns:
        Operator name.
    """
    try:
        if subId is not None:
            result = operator_name_from_plmn_id(
                ad.droid.telephonyGetSimOperatorForSubscription(subId))
        else:
            result = operator_name_from_plmn_id(
                ad.droid.telephonyGetSimOperator())
    except KeyError:
        result = CARRIER_UNKNOWN
    return result


def get_model_name(ad):
    """Get android device model name

    Args:
        ad: Android device object

    Returns:
        model name string
    """
    # TODO: Create translate table.
    model = ad.model
    if (model.startswith(AOSP_PREFIX)):
        model = model[len(AOSP_PREFIX):]
    return model


def is_sms_match(event, phonenumber_tx, text):
    """Return True if 'text' equals to event['data']['Text']
        and phone number match.

    Args:
        event: Event object to verify.
        phonenumber_tx: phone number for sender.
        text: text string to verify.

    Returns:
        Return True if 'text' equals to event['data']['Text']
            and phone number match.
    """
    return (
        check_phone_number_match(event['data']['Sender'], phonenumber_tx) and
        event['data']['Text'] == text)


def is_sms_partial_match(event, phonenumber_tx, text):
    """Return True if 'text' starts with event['data']['Text']
        and phone number match.

    Args:
        event: Event object to verify.
        phonenumber_tx: phone number for sender.
        text: text string to verify.

    Returns:
        Return True if 'text' starts with event['data']['Text']
            and phone number match.
    """
    return (
        check_phone_number_match(event['data']['Sender'], phonenumber_tx) and
        text.startswith(event['data']['Text']))


def sms_send_receive_verify(log, ad_tx, ad_rx, array_message):
    """Send SMS, receive SMS, and verify content and sender's number.

        Send (several) SMS from droid_tx to droid_rx.
        Verify SMS is sent, delivered and received.
        Verify received content and sender's number are correct.

    Args:
        log: Log object.
        ad_tx: Sender's Android Device Object
        ad_rx: Receiver's Android Device Object
        array_message: the array of message to send/receive
    """
    subid_tx = get_outgoing_message_sub_id(ad_tx)
    subid_rx = get_incoming_message_sub_id(ad_rx)
    return sms_send_receive_verify_for_subscription(
        log, ad_tx, ad_rx, subid_tx, subid_rx, array_message)


def wait_for_matching_sms(log,
                          ad_rx,
                          phonenumber_tx,
                          text,
                          allow_multi_part_long_sms=True):
    """Wait for matching incoming SMS.

    Args:
        log: Log object.
        ad_rx: Receiver's Android Device Object
        phonenumber_tx: Sender's phone number.
        text: SMS content string.
        allow_multi_part_long_sms: is long SMS allowed to be received as
            multiple short SMS. This is optional, default value is True.

    Returns:
        True if matching incoming SMS is received.
    """
    if not allow_multi_part_long_sms:
        try:
            ad_rx.ed.wait_for_event(EventSmsReceived, is_sms_match,
                                    MAX_WAIT_TIME_SMS_RECEIVE, phonenumber_tx,
                                    text)
            return True
        except Empty:
            log.error("No matched SMS received event.")
            return False
    else:
        try:
            received_sms = ''
            while (text != ''):
                event = ad_rx.ed.wait_for_event(
                    EventSmsReceived, is_sms_partial_match,
                    MAX_WAIT_TIME_SMS_RECEIVE, phonenumber_tx, text)
                text = text[len(event['data']['Text']):]
                received_sms += event['data']['Text']
            return True
        except Empty:
            ad_rx.log.error("No matched SMS received event.")
            if received_sms != '':
                ad_rx.log.error("Only received partial matched SMS: %s",
                                received_sms)
            return False


def is_mms_match(event, phonenumber_tx, text):
    """Return True if 'text' equals to event['data']['Text']
        and phone number match.

    Args:
        event: Event object to verify.
        phonenumber_tx: phone number for sender.
        text: text string to verify.

    Returns:
        Return True if 'text' equals to event['data']['Text']
            and phone number match.
    """
    #TODO:  add mms matching after mms message parser is added in sl4a. b/34276948
    return True


def wait_for_matching_mms(log, ad_rx, phonenumber_tx, text):
    """Wait for matching incoming SMS.

    Args:
        log: Log object.
        ad_rx: Receiver's Android Device Object
        phonenumber_tx: Sender's phone number.
        text: SMS content string.
        allow_multi_part_long_sms: is long SMS allowed to be received as
            multiple short SMS. This is optional, default value is True.

    Returns:
        True if matching incoming SMS is received.
    """
    try:
        #TODO: add mms matching after mms message parser is added in sl4a. b/34276948
        ad_rx.ed.wait_for_event(EventMmsDownloaded, is_mms_match,
                                MAX_WAIT_TIME_SMS_RECEIVE, phonenumber_tx,
                                text)
        return True
    except Empty:
        log.warn("No matched MMS downloaded event.")
        return False


def sms_send_receive_verify_for_subscription(log, ad_tx, ad_rx, subid_tx,
                                             subid_rx, array_message):
    """Send SMS, receive SMS, and verify content and sender's number.

        Send (several) SMS from droid_tx to droid_rx.
        Verify SMS is sent, delivered and received.
        Verify received content and sender's number are correct.

    Args:
        log: Log object.
        ad_tx: Sender's Android Device Object..
        ad_rx: Receiver's Android Device Object.
        subid_tx: Sender's subsciption ID to be used for SMS
        subid_rx: Receiver's subsciption ID to be used for SMS
        array_message: the array of message to send/receive
    """

    phonenumber_tx = ad_tx.cfg['subscription'][subid_tx]['phone_num']
    phonenumber_rx = ad_rx.cfg['subscription'][subid_rx]['phone_num']
    for text in array_message:
        ad_tx.log.info("Sending SMS from %s to %s, len: %s, content: %s.",
                       phonenumber_tx, phonenumber_rx, len(text), text)
        result = False
        ad_rx.ed.clear_all_events()
        ad_rx.droid.smsStartTrackingIncomingSmsMessage()
        try:
            ad_tx.droid.smsSendTextMessage(phonenumber_rx, text, True)

            try:
                ad_tx.ed.pop_event(EventSmsSentSuccess,
                                   MAX_WAIT_TIME_SMS_SENT_SUCCESS)
            except Empty:
                log.error("No sent_success event.")
                return False

            if not wait_for_matching_sms(
                    log,
                    ad_rx,
                    phonenumber_tx,
                    text,
                    allow_multi_part_long_sms=True):
                return False
        finally:
            ad_rx.droid.smsStopTrackingIncomingSmsMessage()
    return True


def mms_send_receive_verify(log, ad_tx, ad_rx, array_message):
    """Send MMS, receive MMS, and verify content and sender's number.

        Send (several) MMS from droid_tx to droid_rx.
        Verify MMS is sent, delivered and received.
        Verify received content and sender's number are correct.

    Args:
        log: Log object.
        ad_tx: Sender's Android Device Object
        ad_rx: Receiver's Android Device Object
        array_message: the array of message to send/receive
    """
    return mms_send_receive_verify_for_subscription(
        log, ad_tx, ad_rx, get_outgoing_message_sub_id(ad_tx),
        get_incoming_message_sub_id(ad_rx), array_message)


#TODO: add mms matching after mms message parser is added in sl4a. b/34276948
def mms_send_receive_verify_for_subscription(log, ad_tx, ad_rx, subid_tx,
                                             subid_rx, array_payload):
    """Send MMS, receive MMS, and verify content and sender's number.

        Send (several) MMS from droid_tx to droid_rx.
        Verify MMS is sent, delivered and received.
        Verify received content and sender's number are correct.

    Args:
        log: Log object.
        ad_tx: Sender's Android Device Object..
        ad_rx: Receiver's Android Device Object.
        subid_tx: Sender's subsciption ID to be used for SMS
        subid_rx: Receiver's subsciption ID to be used for SMS
        array_message: the array of message to send/receive
    """

    phonenumber_tx = ad_tx.cfg['subscription'][subid_tx]['phone_num']
    phonenumber_rx = ad_rx.cfg['subscription'][subid_rx]['phone_num']
    for subject, message, filename in array_payload:
        ad_tx.log.info(
            "Sending MMS from %s to %s, subject: %s, message: %s, file: %s.",
            phonenumber_tx, phonenumber_rx, subject, message, filename)
        result = False
        ad_rx.ed.clear_all_events()
        ad_rx.droid.smsStartTrackingIncomingMmsMessage()
        try:
            ad_tx.droid.smsSendMultimediaMessage(
                phonenumber_rx, subject, message, phonenumber_tx, filename)
            try:
                ad_tx.ed.pop_event(EventMmsSentSuccess,
                                   MAX_WAIT_TIME_SMS_SENT_SUCCESS)
            except Empty:
                ad.tx.log.warn("No sent_success event.")
                return False

            if not wait_for_matching_mms(log, ad_rx, phonenumber_tx, message):
                return False
        finally:
            ad_rx.droid.smsStopTrackingIncomingMmsMessage()
    return True


def mms_receive_verify_after_call_hangup(log, ad_tx, ad_rx, array_message):
    """Verify the suspanded MMS during call will send out after call release.

        Hangup call from droid_tx to droid_rx.
        Verify MMS is sent, delivered and received.
        Verify received content and sender's number are correct.

    Args:
        log: Log object.
        ad_tx: Sender's Android Device Object
        ad_rx: Receiver's Android Device Object
        array_message: the array of message to send/receive
    """
    return mms_receive_verify_after_call_hangup_for_subscription(
        log, ad_tx, ad_rx, get_outgoing_message_sub_id(ad_tx),
        get_incoming_message_sub_id(ad_rx), array_message)


#TODO: add mms matching after mms message parser is added in sl4a. b/34276948
def mms_receive_verify_after_call_hangup_for_subscription(
        log, ad_tx, ad_rx, subid_tx, subid_rx, array_payload):
    """Verify the suspanded MMS during call will send out after call release.

        Hangup call from droid_tx to droid_rx.
        Verify MMS is sent, delivered and received.
        Verify received content and sender's number are correct.

    Args:
        log: Log object.
        ad_tx: Sender's Android Device Object..
        ad_rx: Receiver's Android Device Object.
        subid_tx: Sender's subsciption ID to be used for SMS
        subid_rx: Receiver's subsciption ID to be used for SMS
        array_message: the array of message to send/receive
    """

    phonenumber_tx = ad_tx.cfg['subscription'][subid_tx]['phone_num']
    phonenumber_rx = ad_rx.cfg['subscription'][subid_rx]['phone_num']
    for subject, message, filename in array_payload:
        ad_rx.log.info(
            "Waiting MMS from %s to %s, subject: %s, message: %s, file: %s.",
            phonenumber_tx, phonenumber_rx, subject, message, filename)
        result = False
        ad_rx.ed.clear_all_events()
        ad_rx.droid.smsStartTrackingIncomingMmsMessage()
        time.sleep(5)
        try:
            hangup_call(log, ad_tx)
            hangup_call(log, ad_rx)
            try:
                ad_tx.ed.pop_event(EventMmsSentSuccess,
                                   MAX_WAIT_TIME_SMS_SENT_SUCCESS)
            except Empty:
                log.warn("No sent_success event.")
                return False

            if not wait_for_matching_mms(log, ad_rx, phonenumber_tx, message):
                return False
        finally:
            ad_rx.droid.smsStopTrackingIncomingMmsMessage()
    return True


def ensure_network_rat(log,
                       ad,
                       network_preference,
                       rat_family,
                       voice_or_data=None,
                       max_wait_time=MAX_WAIT_TIME_NW_SELECTION,
                       toggle_apm_after_setting=False):
    """Ensure ad's current network is in expected rat_family.
    """
    return ensure_network_rat_for_subscription(
        log, ad, ad.droid.subscriptionGetDefaultSubId(), network_preference,
        rat_family, voice_or_data, max_wait_time, toggle_apm_after_setting)


def ensure_network_rat_for_subscription(
        log,
        ad,
        sub_id,
        network_preference,
        rat_family,
        voice_or_data=None,
        max_wait_time=MAX_WAIT_TIME_NW_SELECTION,
        toggle_apm_after_setting=False):
    """Ensure ad's current network is in expected rat_family.
    """
    if not ad.droid.telephonySetPreferredNetworkTypesForSubscription(
            network_preference, sub_id):
        ad.log.error("Set sub_id %s Preferred Networks Type %s failed.",
                     sub_id, network_preference)
        return False
    if is_droid_in_rat_family_for_subscription(log, ad, sub_id, rat_family,
                                               voice_or_data):
        ad.log.info("Sub_id %s in RAT %s for %s", sub_id, rat_family,
                    voice_or_data)
        return True

    if toggle_apm_after_setting:
        toggle_airplane_mode(log, ad, new_state=True, strict_checking=False)
        time.sleep(WAIT_TIME_ANDROID_STATE_SETTLING)
        toggle_airplane_mode(log, ad, new_state=None, strict_checking=False)

    result = wait_for_network_rat_for_subscription(
        log, ad, sub_id, rat_family, max_wait_time, voice_or_data)

    log.info(
        "End of ensure_network_rat_for_subscription for %s. "
        "Setting to %s, Expecting %s %s. Current: voice: %s(family: %s), "
        "data: %s(family: %s)", ad.serial, network_preference, rat_family,
        voice_or_data,
        ad.droid.telephonyGetCurrentVoiceNetworkTypeForSubscription(sub_id),
        rat_family_from_rat(
            ad.droid.telephonyGetCurrentVoiceNetworkTypeForSubscription(
                sub_id)),
        ad.droid.telephonyGetCurrentDataNetworkTypeForSubscription(sub_id),
        rat_family_from_rat(
            ad.droid.telephonyGetCurrentDataNetworkTypeForSubscription(
                sub_id)))
    return result


def ensure_network_preference(log,
                              ad,
                              network_preference,
                              voice_or_data=None,
                              max_wait_time=MAX_WAIT_TIME_NW_SELECTION,
                              toggle_apm_after_setting=False):
    """Ensure that current rat is within the device's preferred network rats.
    """
    return ensure_network_preference_for_subscription(
        log, ad, ad.droid.subscriptionGetDefaultSubId(), network_preference,
        voice_or_data, max_wait_time, toggle_apm_after_setting)


def ensure_network_preference_for_subscription(
        log,
        ad,
        sub_id,
        network_preference,
        voice_or_data=None,
        max_wait_time=MAX_WAIT_TIME_NW_SELECTION,
        toggle_apm_after_setting=False):
    """Ensure ad's network preference is <network_preference> for sub_id.
    """
    rat_family_list = rat_families_for_network_preference(network_preference)
    if not ad.droid.telephonySetPreferredNetworkTypesForSubscription(
            network_preference, sub_id):
        log.error("Set Preferred Networks failed.")
        return False
    if is_droid_in_rat_family_list_for_subscription(
            log, ad, sub_id, rat_family_list, voice_or_data):
        return True

    if toggle_apm_after_setting:
        toggle_airplane_mode(log, ad, new_state=True, strict_checking=False)
        time.sleep(WAIT_TIME_ANDROID_STATE_SETTLING)
        toggle_airplane_mode(log, ad, new_state=False, strict_checking=False)

    result = wait_for_preferred_network_for_subscription(
        log, ad, sub_id, network_preference, max_wait_time, voice_or_data)

    ad.log.info(
        "End of ensure_network_preference_for_subscription. "
        "Setting to %s, Expecting %s %s. Current: voice: %s(family: %s), "
        "data: %s(family: %s)", network_preference, rat_family_list,
        voice_or_data,
        ad.droid.telephonyGetCurrentVoiceNetworkTypeForSubscription(sub_id),
        rat_family_from_rat(
            ad.droid.telephonyGetCurrentVoiceNetworkTypeForSubscription(
                sub_id)),
        ad.droid.telephonyGetCurrentDataNetworkTypeForSubscription(sub_id),
        rat_family_from_rat(
            ad.droid.telephonyGetCurrentDataNetworkTypeForSubscription(
                sub_id)))
    return result


def ensure_network_generation(log,
                              ad,
                              generation,
                              max_wait_time=MAX_WAIT_TIME_NW_SELECTION,
                              voice_or_data=None,
                              toggle_apm_after_setting=False):
    """Ensure ad's network is <network generation> for default subscription ID.

    Set preferred network generation to <generation>.
    Toggle ON/OFF airplane mode if necessary.
    Wait for ad in expected network type.
    """
    return ensure_network_generation_for_subscription(
        log, ad, ad.droid.subscriptionGetDefaultSubId(), generation,
        max_wait_time, voice_or_data, toggle_apm_after_setting)


def ensure_network_generation_for_subscription(
        log,
        ad,
        sub_id,
        generation,
        max_wait_time=MAX_WAIT_TIME_NW_SELECTION,
        voice_or_data=None,
        toggle_apm_after_setting=False):
    """Ensure ad's network is <network generation> for specified subscription ID.

    Set preferred network generation to <generation>.
    Toggle ON/OFF airplane mode if necessary.
    Wait for ad in expected network type.
    """
    ad.log.info(
        "RAT network type voice: %s, data: %s",
        ad.droid.telephonyGetCurrentVoiceNetworkTypeForSubscription(sub_id),
        ad.droid.telephonyGetCurrentDataNetworkTypeForSubscription(sub_id))
    if is_droid_in_network_generation_for_subscription(
            log, ad, sub_id, generation, voice_or_data):
        return True

    # Update the setting if necessary
    operator = get_operator_name(log, ad, sub_id)
    try:
        network_preference = network_preference_for_generaton(generation,
                                                              operator)
        rat_family = rat_family_for_generation(generation, operator)
    except KeyError:
        ad.log.error("Failed to find a rat_family entry for "
                     "PLMN: %s, operator:%s, generation: %s",
                     ad.droid.telephonyGetSimOperatorForSubscription(sub_id),
                     operator, generation)
        return False

    current_network_preference = \
            ad.droid.telephonyGetPreferredNetworkTypesForSubscription(
                sub_id)

    if (current_network_preference is not network_preference and
            not ad.droid.telephonySetPreferredNetworkTypesForSubscription(
                network_preference, sub_id)):
        ad.log.error(
            "Network preference is %s. Set Preferred Networks to %s failed.",
            current_network_preference, network_preference)
        return False

    if is_droid_in_network_generation_for_subscription(
            log, ad, sub_id, generation, voice_or_data):
        return True

    if toggle_apm_after_setting:
        toggle_airplane_mode(log, ad, new_state=True, strict_checking=False)
        time.sleep(WAIT_TIME_ANDROID_STATE_SETTLING)
        toggle_airplane_mode(log, ad, new_state=False, strict_checking=False)

    result = wait_for_network_generation_for_subscription(
        log, ad, sub_id, generation, max_wait_time, voice_or_data)

    ad.log.info(
        "Setting to %s, Expecting %s %s. Current: voice: %s(family: %s), "
        "data: %s(family: %s)", network_preference, generation, voice_or_data,
        ad.droid.telephonyGetCurrentVoiceNetworkTypeForSubscription(sub_id),
        rat_generation_from_rat(
            ad.droid.telephonyGetCurrentVoiceNetworkTypeForSubscription(
                sub_id)),
        ad.droid.telephonyGetCurrentDataNetworkTypeForSubscription(sub_id),
        rat_generation_from_rat(
            ad.droid.telephonyGetCurrentDataNetworkTypeForSubscription(
                sub_id)))

    return result


def wait_for_network_rat(log,
                         ad,
                         rat_family,
                         max_wait_time=MAX_WAIT_TIME_NW_SELECTION,
                         voice_or_data=None):
    return wait_for_network_rat_for_subscription(
        log, ad, ad.droid.subscriptionGetDefaultSubId(), rat_family,
        max_wait_time, voice_or_data)


def wait_for_network_rat_for_subscription(
        log,
        ad,
        sub_id,
        rat_family,
        max_wait_time=MAX_WAIT_TIME_NW_SELECTION,
        voice_or_data=None):
    return _wait_for_droid_in_state_for_subscription(
        log, ad, sub_id, max_wait_time,
        is_droid_in_rat_family_for_subscription, rat_family, voice_or_data)


def wait_for_not_network_rat(log,
                             ad,
                             rat_family,
                             max_wait_time=MAX_WAIT_TIME_NW_SELECTION,
                             voice_or_data=None):
    return wait_for_not_network_rat_for_subscription(
        log, ad, ad.droid.subscriptionGetDefaultSubId(), rat_family,
        max_wait_time, voice_or_data)


def wait_for_not_network_rat_for_subscription(
        log,
        ad,
        sub_id,
        rat_family,
        max_wait_time=MAX_WAIT_TIME_NW_SELECTION,
        voice_or_data=None):
    return _wait_for_droid_in_state_for_subscription(
        log, ad, sub_id, max_wait_time,
        lambda log, ad, sub_id, * args, ** kwargs: not is_droid_in_rat_family_for_subscription(log, ad, sub_id, rat_family, voice_or_data)
    )


def wait_for_preferred_network(log,
                               ad,
                               network_preference,
                               max_wait_time=MAX_WAIT_TIME_NW_SELECTION,
                               voice_or_data=None):
    return wait_for_preferred_network_for_subscription(
        log, ad, ad.droid.subscriptionGetDefaultSubId(), network_preference,
        max_wait_time, voice_or_data)


def wait_for_preferred_network_for_subscription(
        log,
        ad,
        sub_id,
        network_preference,
        max_wait_time=MAX_WAIT_TIME_NW_SELECTION,
        voice_or_data=None):
    rat_family_list = rat_families_for_network_preference(network_preference)
    return _wait_for_droid_in_state_for_subscription(
        log, ad, sub_id, max_wait_time,
        is_droid_in_rat_family_list_for_subscription, rat_family_list,
        voice_or_data)


def wait_for_network_generation(log,
                                ad,
                                generation,
                                max_wait_time=MAX_WAIT_TIME_NW_SELECTION,
                                voice_or_data=None):
    return wait_for_network_generation_for_subscription(
        log, ad, ad.droid.subscriptionGetDefaultSubId(), generation,
        max_wait_time, voice_or_data)


def wait_for_network_generation_for_subscription(
        log,
        ad,
        sub_id,
        generation,
        max_wait_time=MAX_WAIT_TIME_NW_SELECTION,
        voice_or_data=None):
    return _wait_for_droid_in_state_for_subscription(
        log, ad, sub_id, max_wait_time,
        is_droid_in_network_generation_for_subscription, generation,
        voice_or_data)


def is_droid_in_rat_family(log, ad, rat_family, voice_or_data=None):
    return is_droid_in_rat_family_for_subscription(
        log, ad, ad.droid.subscriptionGetDefaultSubId(), rat_family,
        voice_or_data)


def is_droid_in_rat_family_for_subscription(log,
                                            ad,
                                            sub_id,
                                            rat_family,
                                            voice_or_data=None):
    return is_droid_in_rat_family_list_for_subscription(
        log, ad, sub_id, [rat_family], voice_or_data)


def is_droid_in_rat_familiy_list(log, ad, rat_family_list, voice_or_data=None):
    return is_droid_in_rat_family_list_for_subscription(
        log, ad, ad.droid.subscriptionGetDefaultSubId(), rat_family_list,
        voice_or_data)


def is_droid_in_rat_family_list_for_subscription(log,
                                                 ad,
                                                 sub_id,
                                                 rat_family_list,
                                                 voice_or_data=None):
    service_list = [NETWORK_SERVICE_DATA, NETWORK_SERVICE_VOICE]
    if voice_or_data:
        service_list = [voice_or_data]

    for service in service_list:
        nw_rat = get_network_rat_for_subscription(log, ad, sub_id, service)
        if nw_rat == RAT_UNKNOWN or not is_valid_rat(nw_rat):
            continue
        if rat_family_from_rat(nw_rat) in rat_family_list:
            return True
    return False


def is_droid_in_network_generation(log, ad, nw_gen, voice_or_data):
    """Checks if a droid in expected network generation ("2g", "3g" or "4g").

    Args:
        log: log object.
        ad: android device.
        nw_gen: expected generation "4g", "3g", "2g".
        voice_or_data: check voice network generation or data network generation
            This parameter is optional. If voice_or_data is None, then if
            either voice or data in expected generation, function will return True.

    Returns:
        True if droid in expected network generation. Otherwise False.
    """
    return is_droid_in_network_generation_for_subscription(
        log, ad, ad.droid.subscriptionGetDefaultSubId(), nw_gen, voice_or_data)


def is_droid_in_network_generation_for_subscription(log, ad, sub_id, nw_gen,
                                                    voice_or_data):
    """Checks if a droid in expected network generation ("2g", "3g" or "4g").

    Args:
        log: log object.
        ad: android device.
        nw_gen: expected generation "4g", "3g", "2g".
        voice_or_data: check voice network generation or data network generation
            This parameter is optional. If voice_or_data is None, then if
            either voice or data in expected generation, function will return True.

    Returns:
        True if droid in expected network generation. Otherwise False.
    """
    service_list = [NETWORK_SERVICE_DATA, NETWORK_SERVICE_VOICE]

    if voice_or_data:
        service_list = [voice_or_data]

    for service in service_list:
        nw_rat = get_network_rat_for_subscription(log, ad, sub_id, service)

        if nw_rat == RAT_UNKNOWN or not is_valid_rat(nw_rat):
            continue

        if rat_generation_from_rat(nw_rat) == nw_gen:
            return True
        else:
            return False

    return False


def get_network_rat(log, ad, voice_or_data):
    """Get current network type (Voice network type, or data network type)
       for default subscription id

    Args:
        ad: Android Device Object
        voice_or_data: Input parameter indicating to get voice network type or
            data network type.

    Returns:
        Current voice/data network type.
    """
    return get_network_rat_for_subscription(
        log, ad, ad.droid.subscriptionGetDefaultSubId(), voice_or_data)


def get_network_rat_for_subscription(log, ad, sub_id, voice_or_data):
    """Get current network type (Voice network type, or data network type)
       for specified subscription id

    Args:
        ad: Android Device Object
        sub_id: subscription ID
        voice_or_data: Input parameter indicating to get voice network type or
            data network type.

    Returns:
        Current voice/data network type.
    """
    if voice_or_data == NETWORK_SERVICE_VOICE:
        ret_val = ad.droid.telephonyGetCurrentVoiceNetworkTypeForSubscription(
            sub_id)
    elif voice_or_data == NETWORK_SERVICE_DATA:
        ret_val = ad.droid.telephonyGetCurrentDataNetworkTypeForSubscription(
            sub_id)
    else:
        ret_val = ad.droid.telephonyGetNetworkTypeForSubscription(sub_id)

    if ret_val is None:
        log.error("get_network_rat(): Unexpected null return value")
        return RAT_UNKNOWN
    else:
        return ret_val


def get_network_gen(log, ad, voice_or_data):
    """Get current network generation string (Voice network type, or data network type)

    Args:
        ad: Android Device Object
        voice_or_data: Input parameter indicating to get voice network generation
            or data network generation.

    Returns:
        Current voice/data network generation.
    """
    return get_network_gen_for_subscription(
        log, ad, ad.droid.subscriptionGetDefaultSubId(), voice_or_data)


def get_network_gen_for_subscription(log, ad, sub_id, voice_or_data):
    """Get current network generation string (Voice network type, or data network type)

    Args:
        ad: Android Device Object
        voice_or_data: Input parameter indicating to get voice network generation
            or data network generation.

    Returns:
        Current voice/data network generation.
    """
    try:
        return rat_generation_from_rat(
            get_network_rat_for_subscription(log, ad, sub_id, voice_or_data))
    except KeyError as e:
        ad.log.error("KeyError %s", e)
        return GEN_UNKNOWN


def check_voice_mail_count(log, ad, voice_mail_count_before,
                           voice_mail_count_after):
    """function to check if voice mail count is correct after leaving a new voice message.
    """
    return get_voice_mail_count_check_function(get_operator_name(log, ad))(
        voice_mail_count_before, voice_mail_count_after)


def get_voice_mail_number(log, ad):
    """function to get the voice mail number
    """
    voice_mail_number = get_voice_mail_number_function(
        get_operator_name(log, ad))()
    if voice_mail_number is None:
        return get_phone_number(log, ad)
    return voice_mail_number


def ensure_phones_idle(log,
                       ads,
                       settling_time=WAIT_TIME_ANDROID_STATE_SETTLING):
    """Ensure ads idle (not in call).
    """
    for ad in ads:
        if ad.droid.telecomIsInCall():
            ad.droid.telecomEndCall()
    # Leave the delay time to make sure droid can recover to idle from ongoing call.
    time.sleep(settling_time)
    return True


def ensure_phone_idle(log, ad, settling_time=WAIT_TIME_ANDROID_STATE_SETTLING):
    """Ensure ad idle (not in call).
    """
    return ensure_phones_idle(log, [ad], settling_time)


def ensure_phone_default_state(log, ad):
    """Ensure ad in default state.
    Phone not in call.
    Phone have no stored WiFi network and WiFi disconnected.
    Phone not in airplane mode.
    """
    result = True
    reset_preferred_network_type_to_allowable_range(log, ad)
    #Toggle airplane mode to bring preferred network to default.
    #It will also end active phone calls.
    if not toggle_airplane_mode_by_adb(log, ad, True):
        ad.log.error("ensure_phones_default_state:turn on airplane mode fail.")
        result = False

    if not toggle_airplane_mode_by_adb(log, ad, False):
        ad.log.error(
            "ensure_phones_default_state:turn off airplane mode fail.")
        result = False

    set_wfc_mode(log, ad, WFC_MODE_DISABLED)

    toggle_video_calling(log, ad, False)

    if (set_wifi_to_default(log, ad)):
        ad.log.error("Fail to set WIFI to default state")

    if not wait_for_not_network_rat(
            log, ad, RAT_FAMILY_WLAN, voice_or_data=NETWORK_SERVICE_DATA):
        ad.log.error("%s still in %s", NETWORK_SERVICE_DATA, RAT_FAMILY_WLAN)
        result = False

    # make sure phone data is on
    ad.droid.telephonyToggleDataConnection(True)

    # Leave the delay time to make sure droid can recover to idle from ongoing call.
    time.sleep(WAIT_TIME_ANDROID_STATE_SETTLING)
    return result


def ensure_phones_default_state(log, ads):
    """Ensure ads in default state.
    Phone not in call.
    Phone have no stored WiFi network and WiFi disconnected.
    Phone not in airplane mode.

    Returns:
        True if all steps of restoring default state succeed.
        False if any of the steps to restore default state fails.
    """
    tasks = []
    for ad in ads:
        tasks.append((ensure_phone_default_state, (log, ad)))
    if not multithread_func(log, tasks):
        log.error("Ensure_phones_default_state Fail.")
        return False
    return True


def check_is_wifi_connected(log, ad, wifi_ssid):
    """Check if ad is connected to wifi wifi_ssid.

    Args:
        log: Log object.
        ad: Android device object.
        wifi_ssid: WiFi network SSID.

    Returns:
        True if wifi is connected to wifi_ssid
        False if wifi is not connected to wifi_ssid
    """
    wifi_info = ad.droid.wifiGetConnectionInfo()
    if wifi_info["supplicant_state"] == "completed" and wifi_info[
            "SSID"] == wifi_ssid:
        ad.log.info("Wifi is connected to %s", wifi_ssid)
        return True
    else:
        ad.log.info("Wifi is not connected to %s", wifi_ssid)
        ad.log.debug("Wifi connection_info=%s", wifi_info)
        return False


def ensure_wifi_connected(log, ad, wifi_ssid, wifi_pwd=None, retries=3):
    """Ensure ad connected to wifi on network wifi_ssid.

    Args:
        log: Log object.
        ad: Android device object.
        wifi_ssid: WiFi network SSID.
        wifi_pwd: optional secure network password.
        retries: the number of retries.

    Returns:
        True if wifi is connected to wifi_ssid
        False if wifi is not connected to wifi_ssid
    """
    if not ad.droid.wifiCheckState():
        ad.log.info("Wifi state is down. Turn on Wifi")
        #try to use wifi_test_utils after bug fix
        #if not wifi_toggle_state(ad, new_state=True, assert_on_fail=False):
        #    ad.log.error("Fail to turn on WIFI")
        #    return False
        ad.droid.wifiToggleState(True)
        time.sleep(20)
    if check_is_wifi_connected(log, ad, wifi_ssid):
        ad.log.info("Wifi is connected to %s", wifi_ssid)
        return True
    else:
        network = {WifiEnums.SSID_KEY: wifi_ssid}
        if wifi_pwd:
            network[WifiEnums.PWD_KEY] = wifi_pwd
        for i in range(retries):
            ad.log.info("Connecting to wifi %s", wifi_ssid)
            ad.droid.wifiConnectByConfig(network)
            time.sleep(20)
            if check_is_wifi_connected(log, ad, wifi_ssid):
                return True
    ad.log.info("Fail to connected to wifi %s", wifi_ssid)
    return False


def forget_all_wifi_networks(log, ad):
    """Forget all stored wifi network information

    Args:
        log: log object
        ad: AndroidDevice object

    Returns:
        boolean success (True) or failure (False)
    """
    if not ad.droid.wifiGetConfiguredNetworks():
        return True
    try:
        old_state = ad.droid.wifiCheckState()
        reset_wifi(ad)
        wifi_toggle_state(ad, new_state=old_state)
    except Exception as e:
        log.error("forget_all_wifi_networks with exception: %s", e)
        return False
    return True


def set_wifi_to_default(log, ad):
    """Set wifi to default state (Wifi disabled and no configured network)

    Args:
        log: log object
        ad: AndroidDevice object

    Returns:
        boolean success (True) or failure (False)
    """
    if (not forget_all_wifi_networks(log, ad)):
        ad.log.error("Fail to forget all wifi network")
        return False
    ad.droid.wifiToggleState(False)
    #try to use wifi_test_utils after bug fix
    #if not wifi_toggle_state(ad, new_state=False, assert_on_fail=False):
    #    ad.log.error("Fail to turn off WIFI")
    #    return False


def reset_preferred_network_type_to_allowable_range(log, ad):
    """If preferred network type is not in allowable range, reset to GEN_4G
    preferred network type.

    Args:
        log: log object
        ad: android device object

    Returns:
        None
    """
    sub_info_list = ad.droid.subscriptionGetAllSubInfoList()
    for sub_info in sub_info_list:
        sub_id = sub_info['subscriptionId']
        operator = get_operator_name(log, ad, sub_id)
        current_preference = \
            ad.droid.telephonyGetPreferredNetworkTypesForSubscription(sub_id)
        ad.log.info("sub_id network preference is %s", current_preference)
        try:
            if current_preference not in get_allowable_network_preference(
                    operator):
                network_preference = network_preference_for_generaton(GEN_4G,
                                                                      operator)
                ad.droid.telephonySetPreferredNetworkTypesForSubscription(
                    network_preference, sub_id)
        except KeyError:
            pass


def task_wrapper(task):
    """Task wrapper for multithread_func

    Args:
        task[0]: function to be wrapped.
        task[1]: function args.

    Returns:
        Return value of wrapped function call.
    """
    func = task[0]
    params = task[1]
    return func(*params)


def run_multithread_func(log, tasks):
    """Run multi-thread functions and return results.

    Args:
        log: log object.
        tasks: a list of tasks to be executed in parallel.

    Returns:
        results for tasks.
    """
    MAX_NUMBER_OF_WORKERS = 4
    number_of_workers = min(MAX_NUMBER_OF_WORKERS, len(tasks))
    executor = concurrent.futures.ThreadPoolExecutor(
        max_workers=number_of_workers)
    results = list(executor.map(task_wrapper, tasks))
    executor.shutdown()
    log.info("multithread_func %s result: %s",
             [task[0].__name__ for task in tasks], results)
    return results


def multithread_func(log, tasks):
    """Multi-thread function wrapper.

    Args:
        log: log object.
        tasks: tasks to be executed in parallel.

    Returns:
        True if all tasks return True.
        False if any task return False.
    """
    results = run_multithread_func(log, tasks)
    for r in results:
        if not r:
            return False
    return True


def multithread_func_and_check_results(log, tasks, expected_results):
    """Multi-thread function wrapper.

    Args:
        log: log object.
        tasks: tasks to be executed in parallel.
        expected_results: check if the results from tasks match expected_results.

    Returns:
        True if expected_results are met.
        False if expected_results are not met.
    """
    return_value = True
    results = run_multithread_func(log, tasks)
    log.info("multithread_func result: %s, expecting %s", results,
             expected_results)
    for task, result, expected_result in zip(tasks, results, expected_results):
        if result != expected_result:
            logging.info("Result for task %s is %s, expecting %s", task[0],
                         result, expected_result)
            return_value = False
    return return_value


def set_phone_screen_on(log, ad, screen_on_time=MAX_SCREEN_ON_TIME):
    """Set phone screen on time.

    Args:
        log: Log object.
        ad: Android device object.
        screen_on_time: screen on time.
            This is optional, default value is MAX_SCREEN_ON_TIME.
    Returns:
        True if set successfully.
    """
    ad.droid.setScreenTimeout(screen_on_time)
    return screen_on_time == ad.droid.getScreenTimeout()


def set_phone_silent_mode(log, ad, silent_mode=True):
    """Set phone silent mode.

    Args:
        log: Log object.
        ad: Android device object.
        silent_mode: set phone silent or not.
            This is optional, default value is True (silent mode on).
    Returns:
        True if set successfully.
    """
    ad.droid.toggleRingerSilentMode(silent_mode)
    ad.droid.setMediaVolume(0)
    ad.droid.setVoiceCallVolume(0)
    ad.droid.setAlarmVolume(0)

    return silent_mode == ad.droid.checkRingerSilentMode()


def set_preferred_subid_for_sms(log, ad, sub_id):
    """set subscription id for SMS

    Args:
        log: Log object.
        ad: Android device object.
        sub_id :Subscription ID.

    """
    ad.log.info("Setting subscription %s as preferred SMS SIM", sub_id)
    ad.droid.subscriptionSetDefaultSmsSubId(sub_id)
    # Wait to make sure settings take effect
    time.sleep(WAIT_TIME_ANDROID_STATE_SETTLING)
    return sub_id == ad.droid.subscriptionGetDefaultSmsSubId()


def set_preferred_subid_for_data(log, ad, sub_id):
    """set subscription id for data

    Args:
        log: Log object.
        ad: Android device object.
        sub_id :Subscription ID.

    """
    ad.log.info("Setting subscription %s as preferred Data SIM", sub_id)
    ad.droid.subscriptionSetDefaultDataSubId(sub_id)
    time.sleep(WAIT_TIME_ANDROID_STATE_SETTLING)
    # Wait to make sure settings take effect
    # Data SIM change takes around 1 min
    # Check whether data has changed to selected sim
    if not wait_for_data_connection(log, ad, True,
                                    MAX_WAIT_TIME_DATA_SUB_CHANGE):
        log.error("Data Connection failed - Not able to switch Data SIM")
        return False
    return True


def set_preferred_subid_for_voice(log, ad, sub_id):
    """set subscription id for voice

    Args:
        log: Log object.
        ad: Android device object.
        sub_id :Subscription ID.

    """
    ad.log.info("Setting subscription %s as Voice SIM", sub_id)
    ad.droid.subscriptionSetDefaultVoiceSubId(sub_id)
    ad.droid.telecomSetUserSelectedOutgoingPhoneAccountBySubId(sub_id)
    # Wait to make sure settings take effect
    time.sleep(WAIT_TIME_ANDROID_STATE_SETTLING)
    return True


def set_call_state_listen_level(log, ad, value, sub_id):
    """Set call state listen level for subscription id.

    Args:
        log: Log object.
        ad: Android device object.
        value: True or False
        sub_id :Subscription ID.

    Returns:
        True or False
    """
    if sub_id == INVALID_SUB_ID:
        log.error("Invalid Subscription ID")
        return False
    ad.droid.telephonyAdjustPreciseCallStateListenLevelForSubscription(
        "Foreground", value, sub_id)
    ad.droid.telephonyAdjustPreciseCallStateListenLevelForSubscription(
        "Ringing", value, sub_id)
    ad.droid.telephonyAdjustPreciseCallStateListenLevelForSubscription(
        "Background", value, sub_id)
    return True


def setup_sim(log, ad, sub_id, voice=False, sms=False, data=False):
    """set subscription id for voice, sms and data

    Args:
        log: Log object.
        ad: Android device object.
        sub_id :Subscription ID.
        voice: True if to set subscription as default voice subscription
        sms: True if to set subscription as default sms subscription
        data: True if to set subscription as default data subscription

    """
    if sub_id == INVALID_SUB_ID:
        log.error("Invalid Subscription ID")
        return False
    else:
        if voice:
            if not set_preferred_subid_for_voice(log, ad, sub_id):
                return False
        if sms:
            if not set_preferred_subid_for_sms(log, ad, sub_id):
                return False
        if data:
            if not set_preferred_subid_for_data(log, ad, sub_id):
                return False
    return True


def is_event_match(event, field, value):
    """Return if <field> in "event" match <value> or not.

    Args:
        event: event to test. This event need to have <field>.
        field: field to match.
        value: value to match.

    Returns:
        True if <field> in "event" match <value>.
        False otherwise.
    """
    return is_event_match_for_list(event, field, [value])


def is_event_match_for_list(event, field, value_list):
    """Return if <field> in "event" match any one of the value
        in "value_list" or not.

    Args:
        event: event to test. This event need to have <field>.
        field: field to match.
        value_list: a list of value to match.

    Returns:
        True if <field> in "event" match one of the value in "value_list".
        False otherwise.
    """
    try:
        value_in_event = event['data'][field]
    except KeyError:
        return False
    for value in value_list:
        if value_in_event == value:
            return True
    return False


def is_network_call_back_event_match(event, network_callback_id,
                                     network_callback_event):
    try:
        return (
            (network_callback_id == event['data'][NetworkCallbackContainer.ID])
            and
            (network_callback_event ==
             event['data'][NetworkCallbackContainer.NETWORK_CALLBACK_EVENT]))
    except KeyError:
        return False


def is_build_id(log, ad, build_id):
    """Return if ad's build id is the same as input parameter build_id.

    Args:
        log: log object.
        ad: android device object.
        build_id: android build id.

    Returns:
        True if ad's build id is the same as input parameter build_id.
        False otherwise.
    """
    actual_bid = ad.droid.getBuildID()

    ad.log.info("BUILD DISPLAY: %s", ad.droid.getBuildDisplay())
    #In case we want to log more stuff/more granularity...
    #log.info("{} BUILD ID:{} ".format(ad.serial, ad.droid.getBuildID()))
    #log.info("{} BUILD FINGERPRINT: {} "
    # .format(ad.serial), ad.droid.getBuildFingerprint())
    #log.info("{} BUILD TYPE: {} "
    # .format(ad.serial), ad.droid.getBuildType())
    #log.info("{} BUILD NUMBER: {} "
    # .format(ad.serial), ad.droid.getBuildNumber())
    if actual_bid.upper() != build_id.upper():
        ad.log.error("%s: Incorrect Build ID", ad.model)
        return False
    return True


def is_uri_equivalent(uri1, uri2):
    """Check whether two input uris match or not.

    Compare Uris.
        If Uris are tel URI, it will only take the digit part
        and compare as phone number.
        Else, it will just do string compare.

    Args:
        uri1: 1st uri to be compared.
        uri2: 2nd uri to be compared.

    Returns:
        True if two uris match. Otherwise False.
    """

    #If either is None/empty we return false
    if not uri1 or not uri2:
        return False

    try:
        if uri1.startswith('tel:') and uri2.startswith('tel:'):
            uri1_number = get_number_from_tel_uri(uri1)
            uri2_number = get_number_from_tel_uri(uri2)
            return check_phone_number_match(uri1_number, uri2_number)
        else:
            return uri1 == uri2
    except AttributeError as e:
        return False


def get_call_uri(ad, call_id):
    """Get call's uri field.

    Get Uri for call_id in ad.

    Args:
        ad: android device object.
        call_id: the call id to get Uri from.

    Returns:
        call's Uri if call is active and have uri field. None otherwise.
    """
    try:
        call_detail = ad.droid.telecomCallGetDetails(call_id)
        return call_detail["Handle"]["Uri"]
    except:
        return None


def get_number_from_tel_uri(uri):
    """Get Uri number from tel uri

    Args:
        uri: input uri

    Returns:
        If input uri is tel uri, return the number part.
        else return None.
    """
    if uri.startswith('tel:'):
        uri_number = ''.join(
            i for i in urllib.parse.unquote(uri) if i.isdigit())
        return uri_number
    else:
        return None


# TODO: b/26294018 Remove wrapper class once wifi_utils methods updated
class WifiUtils():

    from acts.test_utils.wifi.wifi_test_utils \
        import reset_wifi as _reset_wifi
    from acts.test_utils.wifi.wifi_test_utils \
        import wifi_connect as _wifi_connect
    from acts.test_utils.wifi.wifi_test_utils \
        import wifi_toggle_state as _wifi_toggle_state
    from acts.test_utils.wifi.wifi_test_utils \
        import start_wifi_tethering as _start_wifi_tethering
    from acts.test_utils.wifi.wifi_test_utils \
        import stop_wifi_tethering as _stop_wifi_tethering
    from acts.test_utils.wifi.wifi_test_utils \
        import WifiEnums as _WifiEnums
    from acts.test_utils.wifi import wifi_constants

    WIFI_CONFIG_APBAND_2G = _WifiEnums.WIFI_CONFIG_APBAND_2G
    WIFI_CONFIG_APBAND_5G = _WifiEnums.WIFI_CONFIG_APBAND_5G
    SSID_KEY = _WifiEnums.SSID_KEY
    PWD_KEY = _WifiEnums.PWD_KEY

    @staticmethod
    def wifi_toggle_state(log, ad, state):
        """Toggle the WiFi State

        Args:
            log: log object
            ad: AndroidDevice object
            state: True, False, or None

        Returns:
            boolean success (True) or failure (False)
        """
        return WifiUtils._wifi_toggle_state(ad, state, assert_on_fail=False)

    @staticmethod
    def forget_all_networks(log, ad):
        """Forget all stored wifi network information

        Args:
            log: log object
            ad: AndroidDevice object

        Returns:
            boolean success (True) or failure (False)
        """
        if not ad.droid.wifiGetConfiguredNetworks():
            return True
        try:
            old_state = ad.droid.wifiCheckState()
            WifiUtils._reset_wifi(ad)
            ad.droid.wifiToggleState(old_state)
        except Exception as e:
            log.error("WifiUtils.forget_all_networks exception: %s", e)
            return False
        return True

    @staticmethod
    def wifi_reset(log, ad, disable_wifi=True):
        """Forget all stored wifi networks and (optionally) disable WiFi

        Args:
            log: log object
            ad: AndroidDevice object
            disable_wifi: boolean to disable wifi, defaults to True
        Returns:
            boolean success (True) or failure (False)
        """
        if not WifiUtils.forget_all_networks(log, ad):
            ad.log.error("Unable to forget all networks")
            return False
        if not WifiUtils.wifi_toggle_state(log, ad, not disable_wifi):
            ad.log.error("Failed to toggle WiFi state to %s!",
                         not disable_wifi)
            return False
        return True

    @staticmethod
    def wifi_connect(log, ad, ssid, password=None):
        """Connect to a WiFi network with a provided SSID and Password

        Args:
            log: log object
            ad: AndroidDevice object
            ssid: the name of the WiFi network
            password: optional password, used for secure networks.
        Returns:
            boolean success (True) or failure (False)
        """
        network = {WifiUtils.SSID_KEY: ssid}
        if password:
            network[WifiUtils.PWD_KEY] = password
        return WifiUtils._wifi_connect(ad, network, assert_on_fail=False)

    @staticmethod
    def start_wifi_tethering(log, ad, ssid, password, ap_band=None):
        """Start a Tethering Session

        Args:
            log: log object
            ad: AndroidDevice object
            ssid: the name of the WiFi network
            password: optional password, used for secure networks.
            ap_band=DEPRECATED specification of 2G or 5G tethering
        Returns:
            boolean success (True) or failure (False)
        """
        try:
            WifiUtils._start_wifi_tethering(ad, ssid, password, ap_band)
        except Exception as e:
            log.error("WifiUtils.start_wifi_tethering exception: %s", e)
            return False
        return True

    @staticmethod
    def stop_wifi_tethering(log, ad):
        """Stop a Tethering Session

        Args:
            log: log object
            ad: AndroidDevice object
        Returns:
            boolean success (True) or failure (False)
        """
        try:
            WifiUtils._stop_wifi_tethering(ad)
            return True
        except Exception as e:
            log.error("WifiUtils.stop_wifi_tethering exception: %s", e)
            return False<|MERGE_RESOLUTION|>--- conflicted
+++ resolved
@@ -547,11 +547,7 @@
                 "Failed waiting for bluetooth during airplane mode toggle")
             if strict_checking: return False
     except Exception as e:
-<<<<<<< HEAD
-        ad.log.error("Failed to check bluetooth state due to {}".format(e))
-=======
         ad.log.error("Failed to check bluetooth state due to %s", e)
->>>>>>> 30ff8a6f
         if strict_checking:
             raise
 
@@ -1929,14 +1925,8 @@
                     ad.log.info("data connection not on %s!", connection_type)
                     return True
                 elif is_connected and current_type == connection_type:
-<<<<<<< HEAD
-                    ad.log.info(
-                        "wait_for_nw_data_connection success: data on {}!".
-                        format(connection_type))
-=======
                     ad.log.info("data connection on %s as expected",
                                 connection_type)
->>>>>>> 30ff8a6f
                     return True
         else:
             ad.log.info("current data connection state: %s target: %s",
