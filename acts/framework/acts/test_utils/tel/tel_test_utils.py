--- conflicted
+++ resolved
@@ -167,11 +167,7 @@
             except KeyError:
                 number = ad.droid.telephonyGetLine1NumberForSubscription(
                     sub_id)
-<<<<<<< HEAD
             except Exception as e:
-=======
-            except Except as e:
->>>>>>> 7732bd13
                 log.error("Failed to setup_droid_property with {}".format(e))
                 raise
             if not number or number == "":
@@ -453,7 +449,7 @@
                   format(ad.serial))
             if strict_checking: return False
     except Exception as e:
-        log.error("Failed to check bluetooth state due to {}".format(e))
+        ad.log.error("Failed to check bluetooth state due to {}".format(e))
         if strict_checking:
             raise
 
