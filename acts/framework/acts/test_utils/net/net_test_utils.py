--- conflicted
+++ resolved
@@ -16,18 +16,14 @@
 import logging
 import os
 
-from acts.controllers import adb
 from acts import asserts
-<<<<<<< HEAD
 from acts import signals
 from acts import utils
-from acts.controllers.adb import AdbError
-=======
+from acts.controllers import adb
 from acts.controllers.adb_lib.error import AdbError
->>>>>>> 9b1013f8
 from acts.logger import epoch_to_log_line_timestamp
+from acts.logger import normalize_log_line_timestamp
 from acts.utils import get_current_epoch_time
-from acts.logger import normalize_log_line_timestamp
 from acts.utils import start_standing_subprocess
 from acts.utils import stop_standing_subprocess
 from acts.test_utils.net import connectivity_const as cconst
