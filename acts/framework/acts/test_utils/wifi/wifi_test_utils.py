#!/usr/bin/env python3
#
#   Copyright 2016 Google, Inc.
#
#   Licensed under the Apache License, Version 2.0 (the "License");
#   you may not use this file except in compliance with the License.
#   You may obtain a copy of the License at
#
#       http://www.apache.org/licenses/LICENSE-2.0
#
#   Unless required by applicable law or agreed to in writing, software
#   distributed under the License is distributed on an "AS IS" BASIS,
#   WITHOUT WARRANTIES OR CONDITIONS OF ANY KIND, either express or implied.
#   See the License for the specific language governing permissions and
#   limitations under the License.

import logging
import os
import re
import shutil
import time

from collections import namedtuple
from enum import IntEnum
from queue import Empty

from acts import asserts
from acts import context
from acts import signals
from acts import utils
from acts.controllers import attenuator
from acts.controllers.ap_lib import hostapd_security
from acts.controllers.ap_lib import hostapd_ap_preset
from acts.controllers.ap_lib.hostapd_constants import BAND_2G
from acts.controllers.ap_lib.hostapd_constants import BAND_5G
from acts.test_utils.wifi import wifi_constants
from acts.test_utils.tel import tel_defines

# Default timeout used for reboot, toggle WiFi and Airplane mode,
# for the system to settle down after the operation.
DEFAULT_TIMEOUT = 10
# Number of seconds to wait for events that are supposed to happen quickly.
# Like onSuccess for start background scan and confirmation on wifi state
# change.
SHORT_TIMEOUT = 30
ROAMING_TIMEOUT = 30
WIFI_CONNECTION_TIMEOUT_DEFAULT = 30
# Speed of light in m/s.
SPEED_OF_LIGHT = 299792458

DEFAULT_PING_ADDR = "https://www.google.com/robots.txt"

ROAMING_ATTN = {
        "AP1_on_AP2_off": [
            0,
            0,
            95,
            95
        ],
        "AP1_off_AP2_on": [
            95,
            95,
            0,
            0
        ],
        "default": [
            0,
            0,
            0,
            0
        ]
    }


class WifiEnums():

    SSID_KEY = "SSID" # Used for Wifi & SoftAp
    SSID_PATTERN_KEY = "ssidPattern"
    NETID_KEY = "network_id"
    BSSID_KEY = "BSSID" # Used for Wifi & SoftAp
    BSSID_PATTERN_KEY = "bssidPattern"
    PWD_KEY = "password" # Used for Wifi & SoftAp
    frequency_key = "frequency"
    HIDDEN_KEY = "hiddenSSID" # Used for Wifi & SoftAp
    IS_APP_INTERACTION_REQUIRED = "isAppInteractionRequired"
    IS_USER_INTERACTION_REQUIRED = "isUserInteractionRequired"
    IS_SUGGESTION_METERED = "isMetered"
    PRIORITY = "priority"
    SECURITY = "security" # Used for Wifi & SoftAp

    # Used for SoftAp
    AP_BAND_KEY = "apBand"
    AP_CHANNEL_KEY = "apChannel"
    AP_MAXCLIENTS_KEY = "MaxNumberOfClients"
    AP_SHUTDOWNTIMEOUT_KEY = "ShutdownTimeoutMillis"
    AP_SHUTDOWNTIMEOUTENABLE_KEY = "AutoShutdownEnabled"
    AP_CLIENTCONTROL_KEY = "ClientControlByUserEnabled"
    AP_ALLOWEDLIST_KEY = "AllowedClientList"
    AP_BLOCKEDLIST_KEY = "BlockedClientList"

    WIFI_CONFIG_SOFTAP_BAND_2G = 1
    WIFI_CONFIG_SOFTAP_BAND_5G = 2
    WIFI_CONFIG_SOFTAP_BAND_2G_5G = 3
    WIFI_CONFIG_SOFTAP_BAND_6G = 4
    WIFI_CONFIG_SOFTAP_BAND_2G_6G = 5
    WIFI_CONFIG_SOFTAP_BAND_5G_6G = 6
    WIFI_CONFIG_SOFTAP_BAND_ANY = 7

    # DO NOT USE IT for new test case! Replaced by WIFI_CONFIG_SOFTAP_BAND_
    WIFI_CONFIG_APBAND_2G = WIFI_CONFIG_SOFTAP_BAND_2G
    WIFI_CONFIG_APBAND_5G = WIFI_CONFIG_SOFTAP_BAND_5G
    WIFI_CONFIG_APBAND_AUTO = WIFI_CONFIG_SOFTAP_BAND_2G_5G

    WIFI_CONFIG_APBAND_2G_OLD = 0
    WIFI_CONFIG_APBAND_5G_OLD = 1
    WIFI_CONFIG_APBAND_AUTO_OLD = -1

    WIFI_WPS_INFO_PBC = 0
    WIFI_WPS_INFO_DISPLAY = 1
    WIFI_WPS_INFO_KEYPAD = 2
    WIFI_WPS_INFO_LABEL = 3
    WIFI_WPS_INFO_INVALID = 4

    class SoftApSecurityType():
        OPEN = "NONE"
        WPA2 = "WPA2_PSK"
        WPA3_SAE_TRANSITION = "WPA3_SAE_TRANSITION"
        WPA3_SAE = "WPA3_SAE"

    class CountryCode():
        CHINA = "CN"
        JAPAN = "JP"
        UK = "GB"
        US = "US"
        UNKNOWN = "UNKNOWN"

    # Start of Macros for EAP
    # EAP types
    class Eap(IntEnum):
        NONE = -1
        PEAP = 0
        TLS = 1
        TTLS = 2
        PWD = 3
        SIM = 4
        AKA = 5
        AKA_PRIME = 6
        UNAUTH_TLS = 7

    # EAP Phase2 types
    class EapPhase2(IntEnum):
        NONE = 0
        PAP = 1
        MSCHAP = 2
        MSCHAPV2 = 3
        GTC = 4

    class Enterprise:
        # Enterprise Config Macros
        EMPTY_VALUE = "NULL"
        EAP = "eap"
        PHASE2 = "phase2"
        IDENTITY = "identity"
        ANON_IDENTITY = "anonymous_identity"
        PASSWORD = "password"
        SUBJECT_MATCH = "subject_match"
        ALTSUBJECT_MATCH = "altsubject_match"
        DOM_SUFFIX_MATCH = "domain_suffix_match"
        CLIENT_CERT = "client_cert"
        CA_CERT = "ca_cert"
        ENGINE = "engine"
        ENGINE_ID = "engine_id"
        PRIVATE_KEY_ID = "key_id"
        REALM = "realm"
        PLMN = "plmn"
        FQDN = "FQDN"
        FRIENDLY_NAME = "providerFriendlyName"
        ROAMING_IDS = "roamingConsortiumIds"
        OCSP = "ocsp"
    # End of Macros for EAP

    # Macros for wifi p2p.
    WIFI_P2P_SERVICE_TYPE_ALL = 0
    WIFI_P2P_SERVICE_TYPE_BONJOUR = 1
    WIFI_P2P_SERVICE_TYPE_UPNP = 2
    WIFI_P2P_SERVICE_TYPE_VENDOR_SPECIFIC = 255

    class ScanResult:
        CHANNEL_WIDTH_20MHZ = 0
        CHANNEL_WIDTH_40MHZ = 1
        CHANNEL_WIDTH_80MHZ = 2
        CHANNEL_WIDTH_160MHZ = 3
        CHANNEL_WIDTH_80MHZ_PLUS_MHZ = 4

    # Macros for wifi rtt.
    class RttType(IntEnum):
        TYPE_ONE_SIDED = 1
        TYPE_TWO_SIDED = 2

    class RttPeerType(IntEnum):
        PEER_TYPE_AP = 1
        PEER_TYPE_STA = 2  # Requires NAN.
        PEER_P2P_GO = 3
        PEER_P2P_CLIENT = 4
        PEER_NAN = 5

    class RttPreamble(IntEnum):
        PREAMBLE_LEGACY = 0x01
        PREAMBLE_HT = 0x02
        PREAMBLE_VHT = 0x04

    class RttBW(IntEnum):
        BW_5_SUPPORT = 0x01
        BW_10_SUPPORT = 0x02
        BW_20_SUPPORT = 0x04
        BW_40_SUPPORT = 0x08
        BW_80_SUPPORT = 0x10
        BW_160_SUPPORT = 0x20

    class Rtt(IntEnum):
        STATUS_SUCCESS = 0
        STATUS_FAILURE = 1
        STATUS_FAIL_NO_RSP = 2
        STATUS_FAIL_REJECTED = 3
        STATUS_FAIL_NOT_SCHEDULED_YET = 4
        STATUS_FAIL_TM_TIMEOUT = 5
        STATUS_FAIL_AP_ON_DIFF_CHANNEL = 6
        STATUS_FAIL_NO_CAPABILITY = 7
        STATUS_ABORTED = 8
        STATUS_FAIL_INVALID_TS = 9
        STATUS_FAIL_PROTOCOL = 10
        STATUS_FAIL_SCHEDULE = 11
        STATUS_FAIL_BUSY_TRY_LATER = 12
        STATUS_INVALID_REQ = 13
        STATUS_NO_WIFI = 14
        STATUS_FAIL_FTM_PARAM_OVERRIDE = 15

        REASON_UNSPECIFIED = -1
        REASON_NOT_AVAILABLE = -2
        REASON_INVALID_LISTENER = -3
        REASON_INVALID_REQUEST = -4

    class RttParam:
        device_type = "deviceType"
        request_type = "requestType"
        BSSID = "bssid"
        channel_width = "channelWidth"
        frequency = "frequency"
        center_freq0 = "centerFreq0"
        center_freq1 = "centerFreq1"
        number_burst = "numberBurst"
        interval = "interval"
        num_samples_per_burst = "numSamplesPerBurst"
        num_retries_per_measurement_frame = "numRetriesPerMeasurementFrame"
        num_retries_per_FTMR = "numRetriesPerFTMR"
        lci_request = "LCIRequest"
        lcr_request = "LCRRequest"
        burst_timeout = "burstTimeout"
        preamble = "preamble"
        bandwidth = "bandwidth"
        margin = "margin"

    RTT_MARGIN_OF_ERROR = {
        RttBW.BW_80_SUPPORT: 2,
        RttBW.BW_40_SUPPORT: 5,
        RttBW.BW_20_SUPPORT: 5
    }

    # Macros as specified in the WifiScanner code.
    WIFI_BAND_UNSPECIFIED = 0  # not specified
    WIFI_BAND_24_GHZ = 1  # 2.4 GHz band
    WIFI_BAND_5_GHZ = 2  # 5 GHz band without DFS channels
    WIFI_BAND_5_GHZ_DFS_ONLY = 4  # 5 GHz band with DFS channels
    WIFI_BAND_5_GHZ_WITH_DFS = 6  # 5 GHz band with DFS channels
    WIFI_BAND_BOTH = 3  # both bands without DFS channels
    WIFI_BAND_BOTH_WITH_DFS = 7  # both bands with DFS channels

    REPORT_EVENT_AFTER_BUFFER_FULL = 0
    REPORT_EVENT_AFTER_EACH_SCAN = 1
    REPORT_EVENT_FULL_SCAN_RESULT = 2

    SCAN_TYPE_LOW_LATENCY = 0
    SCAN_TYPE_LOW_POWER = 1
    SCAN_TYPE_HIGH_ACCURACY = 2

    # US Wifi frequencies
    ALL_2G_FREQUENCIES = [2412, 2417, 2422, 2427, 2432, 2437, 2442, 2447, 2452,
                          2457, 2462]
    DFS_5G_FREQUENCIES = [5260, 5280, 5300, 5320, 5500, 5520, 5540, 5560, 5580,
                          5600, 5620, 5640, 5660, 5680, 5700, 5720]
    NONE_DFS_5G_FREQUENCIES = [5180, 5200, 5220, 5240, 5745, 5765, 5785, 5805,
                               5825]
    ALL_5G_FREQUENCIES = DFS_5G_FREQUENCIES + NONE_DFS_5G_FREQUENCIES

    band_to_frequencies = {
        WIFI_BAND_24_GHZ: ALL_2G_FREQUENCIES,
        WIFI_BAND_5_GHZ: NONE_DFS_5G_FREQUENCIES,
        WIFI_BAND_5_GHZ_DFS_ONLY: DFS_5G_FREQUENCIES,
        WIFI_BAND_5_GHZ_WITH_DFS: ALL_5G_FREQUENCIES,
        WIFI_BAND_BOTH: ALL_2G_FREQUENCIES + NONE_DFS_5G_FREQUENCIES,
        WIFI_BAND_BOTH_WITH_DFS: ALL_5G_FREQUENCIES + ALL_2G_FREQUENCIES
    }

    # All Wifi frequencies to channels lookup.
    freq_to_channel = {
        2412: 1,
        2417: 2,
        2422: 3,
        2427: 4,
        2432: 5,
        2437: 6,
        2442: 7,
        2447: 8,
        2452: 9,
        2457: 10,
        2462: 11,
        2467: 12,
        2472: 13,
        2484: 14,
        4915: 183,
        4920: 184,
        4925: 185,
        4935: 187,
        4940: 188,
        4945: 189,
        4960: 192,
        4980: 196,
        5035: 7,
        5040: 8,
        5045: 9,
        5055: 11,
        5060: 12,
        5080: 16,
        5170: 34,
        5180: 36,
        5190: 38,
        5200: 40,
        5210: 42,
        5220: 44,
        5230: 46,
        5240: 48,
        5260: 52,
        5280: 56,
        5300: 60,
        5320: 64,
        5500: 100,
        5520: 104,
        5540: 108,
        5560: 112,
        5580: 116,
        5600: 120,
        5620: 124,
        5640: 128,
        5660: 132,
        5680: 136,
        5700: 140,
        5745: 149,
        5765: 153,
        5785: 157,
        5795: 159,
        5805: 161,
        5825: 165,
    }

    # All Wifi channels to frequencies lookup.
    channel_2G_to_freq = {
        1: 2412,
        2: 2417,
        3: 2422,
        4: 2427,
        5: 2432,
        6: 2437,
        7: 2442,
        8: 2447,
        9: 2452,
        10: 2457,
        11: 2462,
        12: 2467,
        13: 2472,
        14: 2484
    }

    channel_5G_to_freq = {
        183: 4915,
        184: 4920,
        185: 4925,
        187: 4935,
        188: 4940,
        189: 4945,
        192: 4960,
        196: 4980,
        7: 5035,
        8: 5040,
        9: 5045,
        11: 5055,
        12: 5060,
        16: 5080,
        34: 5170,
        36: 5180,
        38: 5190,
        40: 5200,
        42: 5210,
        44: 5220,
        46: 5230,
        48: 5240,
        52: 5260,
        56: 5280,
        60: 5300,
        64: 5320,
        100: 5500,
        104: 5520,
        108: 5540,
        112: 5560,
        116: 5580,
        120: 5600,
        124: 5620,
        128: 5640,
        132: 5660,
        136: 5680,
        140: 5700,
        149: 5745,
        151: 5755,
        153: 5765,
        155: 5775,
        157: 5785,
        159: 5795,
        161: 5805,
        165: 5825
    }


class WifiChannelBase:
    ALL_2G_FREQUENCIES = []
    DFS_5G_FREQUENCIES = []
    NONE_DFS_5G_FREQUENCIES = []
    ALL_5G_FREQUENCIES = DFS_5G_FREQUENCIES + NONE_DFS_5G_FREQUENCIES
    MIX_CHANNEL_SCAN = []

    def band_to_freq(self, band):
        _band_to_frequencies = {
            WifiEnums.WIFI_BAND_24_GHZ: self.ALL_2G_FREQUENCIES,
            WifiEnums.WIFI_BAND_5_GHZ: self.NONE_DFS_5G_FREQUENCIES,
            WifiEnums.WIFI_BAND_5_GHZ_DFS_ONLY: self.DFS_5G_FREQUENCIES,
            WifiEnums.WIFI_BAND_5_GHZ_WITH_DFS: self.ALL_5G_FREQUENCIES,
            WifiEnums.WIFI_BAND_BOTH:
            self.ALL_2G_FREQUENCIES + self.NONE_DFS_5G_FREQUENCIES,
            WifiEnums.WIFI_BAND_BOTH_WITH_DFS:
            self.ALL_5G_FREQUENCIES + self.ALL_2G_FREQUENCIES
        }
        return _band_to_frequencies[band]


class WifiChannelUS(WifiChannelBase):
    # US Wifi frequencies
    ALL_2G_FREQUENCIES = [2412, 2417, 2422, 2427, 2432, 2437, 2442, 2447, 2452,
                          2457, 2462]
    NONE_DFS_5G_FREQUENCIES = [5180, 5200, 5220, 5240, 5745, 5765, 5785, 5805,
                               5825]
    MIX_CHANNEL_SCAN = [2412, 2437, 2462, 5180, 5200, 5280, 5260, 5300, 5500,
                        5320, 5520, 5560, 5700, 5745, 5805]

    def __init__(self, model=None):
        self.DFS_5G_FREQUENCIES = [5260, 5280, 5300, 5320, 5500, 5520,
                                   5540, 5560, 5580, 5600, 5620, 5640,
                                   5660, 5680, 5700, 5720]
        self.ALL_5G_FREQUENCIES = self.DFS_5G_FREQUENCIES + self.NONE_DFS_5G_FREQUENCIES


class WifiReferenceNetworks:
    """ Class to parse and return networks of different band and
        auth type from reference_networks
    """
    def __init__(self, obj):
        self.reference_networks = obj
        self.WIFI_2G = "2g"
        self.WIFI_5G = "5g"

        self.secure_networks_2g = []
        self.secure_networks_5g = []
        self.open_networks_2g = []
        self.open_networks_5g = []
        self._parse_networks()

    def _parse_networks(self):
        for network in self.reference_networks:
            for key in network:
                if key == self.WIFI_2G:
                    if "password" in network[key]:
                        self.secure_networks_2g.append(network[key])
                    else:
                        self.open_networks_2g.append(network[key])
                else:
                    if "password" in network[key]:
                        self.secure_networks_5g.append(network[key])
                    else:
                        self.open_networks_5g.append(network[key])

    def return_2g_secure_networks(self):
        return self.secure_networks_2g

    def return_5g_secure_networks(self):
        return self.secure_networks_5g

    def return_2g_open_networks(self):
        return self.open_networks_2g

    def return_5g_open_networks(self):
        return self.open_networks_5g

    def return_secure_networks(self):
        return self.secure_networks_2g + self.secure_networks_5g

    def return_open_networks(self):
        return self.open_networks_2g + self.open_networks_5g


def _assert_on_fail_handler(func, assert_on_fail, *args, **kwargs):
    """Wrapper function that handles the bahevior of assert_on_fail.

    When assert_on_fail is True, let all test signals through, which can
    terminate test cases directly. When assert_on_fail is False, the wrapper
    raises no test signals and reports operation status by returning True or
    False.

    Args:
        func: The function to wrap. This function reports operation status by
              raising test signals.
        assert_on_fail: A boolean that specifies if the output of the wrapper
                        is test signal based or return value based.
        args: Positional args for func.
        kwargs: Name args for func.

    Returns:
        If assert_on_fail is True, returns True/False to signal operation
        status, otherwise return nothing.
    """
    try:
        func(*args, **kwargs)
        if not assert_on_fail:
            return True
    except signals.TestSignal:
        if assert_on_fail:
            raise
        return False


def assert_network_in_list(target, network_list):
    """Makes sure a specified target Wi-Fi network exists in a list of Wi-Fi
    networks.

    Args:
        target: A dict representing a Wi-Fi network.
                E.g. {WifiEnums.SSID_KEY: "SomeNetwork"}
        network_list: A list of dicts, each representing a Wi-Fi network.
    """
    match_results = match_networks(target, network_list)
    asserts.assert_true(
        match_results, "Target network %s, does not exist in network list %s" %
        (target, network_list))


def match_networks(target_params, networks):
    """Finds the WiFi networks that match a given set of parameters in a list
    of WiFi networks.

    To be considered a match, the network should contain every key-value pair
    of target_params

    Args:
        target_params: A dict with 1 or more key-value pairs representing a Wi-Fi network.
                       E.g { 'SSID': 'wh_ap1_5g', 'BSSID': '30:b5:c2:33:e4:47' }
        networks: A list of dict objects representing WiFi networks.

    Returns:
        The networks that match the target parameters.
    """
    results = []
    asserts.assert_true(target_params,
                        "Expected networks object 'target_params' is empty")
    for n in networks:
        add_network = 1
        for k, v in target_params.items():
            if k not in n:
                add_network = 0
                break
            if n[k] != v:
                add_network = 0
                break
        if add_network:
            results.append(n)
    return results


def wait_for_wifi_state(ad, state, assert_on_fail=True):
    """Waits for the device to transition to the specified wifi state

    Args:
        ad: An AndroidDevice object.
        state: Wifi state to wait for.
        assert_on_fail: If True, error checks in this function will raise test
                        failure signals.

    Returns:
        If assert_on_fail is False, function returns True if the device transitions
        to the specified state, False otherwise. If assert_on_fail is True, no return value.
    """
    return _assert_on_fail_handler(
        _wait_for_wifi_state, assert_on_fail, ad, state=state)


def _wait_for_wifi_state(ad, state):
    """Toggles the state of wifi.

    TestFailure signals are raised when something goes wrong.

    Args:
        ad: An AndroidDevice object.
        state: Wifi state to wait for.
    """
    if state == ad.droid.wifiCheckState():
        # Check if the state is already achieved, so we don't wait for the
        # state change event by mistake.
        return
    ad.droid.wifiStartTrackingStateChange()
    fail_msg = "Device did not transition to Wi-Fi state to %s on %s." % (state,
                                                           ad.serial)
    try:
        ad.ed.wait_for_event(wifi_constants.WIFI_STATE_CHANGED,
                             lambda x: x["data"]["enabled"] == state,
                             SHORT_TIMEOUT)
    except Empty:
        asserts.assert_equal(state, ad.droid.wifiCheckState(), fail_msg)
    finally:
        ad.droid.wifiStopTrackingStateChange()


def wifi_toggle_state(ad, new_state=None, assert_on_fail=True):
    """Toggles the state of wifi.

    Args:
        ad: An AndroidDevice object.
        new_state: Wifi state to set to. If None, opposite of the current state.
        assert_on_fail: If True, error checks in this function will raise test
                        failure signals.

    Returns:
        If assert_on_fail is False, function returns True if the toggle was
        successful, False otherwise. If assert_on_fail is True, no return value.
    """
    return _assert_on_fail_handler(
        _wifi_toggle_state, assert_on_fail, ad, new_state=new_state)


def _wifi_toggle_state(ad, new_state=None):
    """Toggles the state of wifi.

    TestFailure signals are raised when something goes wrong.

    Args:
        ad: An AndroidDevice object.
        new_state: The state to set Wi-Fi to. If None, opposite of the current
                   state will be set.
    """
    if new_state is None:
        new_state = not ad.droid.wifiCheckState()
    elif new_state == ad.droid.wifiCheckState():
        # Check if the new_state is already achieved, so we don't wait for the
        # state change event by mistake.
        return
    ad.droid.wifiStartTrackingStateChange()
    ad.log.info("Setting Wi-Fi state to %s.", new_state)
    ad.ed.clear_all_events()
    # Setting wifi state.
    ad.droid.wifiToggleState(new_state)
    time.sleep(2)
    fail_msg = "Failed to set Wi-Fi state to %s on %s." % (new_state,
                                                           ad.serial)
    try:
        ad.ed.wait_for_event(wifi_constants.WIFI_STATE_CHANGED,
                             lambda x: x["data"]["enabled"] == new_state,
                             SHORT_TIMEOUT)
    except Empty:
        asserts.assert_equal(new_state, ad.droid.wifiCheckState(), fail_msg)
    finally:
        ad.droid.wifiStopTrackingStateChange()


def reset_wifi(ad):
    """Clears all saved Wi-Fi networks on a device.

    This will turn Wi-Fi on.

    Args:
        ad: An AndroidDevice object.

    """
    networks = ad.droid.wifiGetConfiguredNetworks()
    if not networks:
        return
    for n in networks:
        ad.droid.wifiForgetNetwork(n['networkId'])
        try:
            event = ad.ed.pop_event(wifi_constants.WIFI_FORGET_NW_SUCCESS,
                                    SHORT_TIMEOUT)
        except Empty:
            logging.warning("Could not confirm the removal of network %s.", n)
    # Check again to see if there's any network left.
    asserts.assert_true(
        not ad.droid.wifiGetConfiguredNetworks(),
        "Failed to remove these configured Wi-Fi networks: %s" % networks)


def toggle_airplane_mode_on_and_off(ad):
    """Turn ON and OFF Airplane mode.

    ad: An AndroidDevice object.
    Returns: Assert if turning on/off Airplane mode fails.

    """
    ad.log.debug("Toggling Airplane mode ON.")
    asserts.assert_true(
        utils.force_airplane_mode(ad, True),
        "Can not turn on airplane mode on: %s" % ad.serial)
    time.sleep(DEFAULT_TIMEOUT)
    ad.log.debug("Toggling Airplane mode OFF.")
    asserts.assert_true(
        utils.force_airplane_mode(ad, False),
        "Can not turn on airplane mode on: %s" % ad.serial)
    time.sleep(DEFAULT_TIMEOUT)


def toggle_wifi_off_and_on(ad):
    """Turn OFF and ON WiFi.

    ad: An AndroidDevice object.
    Returns: Assert if turning off/on WiFi fails.

    """
    ad.log.debug("Toggling wifi OFF.")
    wifi_toggle_state(ad, False)
    time.sleep(DEFAULT_TIMEOUT)
    ad.log.debug("Toggling wifi ON.")
    wifi_toggle_state(ad, True)
    time.sleep(DEFAULT_TIMEOUT)


def wifi_forget_network(ad, net_ssid):
    """Remove configured Wifi network on an android device.

    Args:
        ad: android_device object for forget network.
        net_ssid: ssid of network to be forget

    """
    networks = ad.droid.wifiGetConfiguredNetworks()
    if not networks:
        return
    for n in networks:
        if net_ssid in n[WifiEnums.SSID_KEY]:
            ad.droid.wifiForgetNetwork(n['networkId'])
            try:
                event = ad.ed.pop_event(wifi_constants.WIFI_FORGET_NW_SUCCESS,
                                        SHORT_TIMEOUT)
            except Empty:
                asserts.fail("Failed to remove network %s." % n)


def wifi_test_device_init(ad):
    """Initializes an android device for wifi testing.

    0. Make sure SL4A connection is established on the android device.
    1. Disable location service's WiFi scan.
    2. Turn WiFi on.
    3. Clear all saved networks.
    4. Set country code to US.
    5. Enable WiFi verbose logging.
    6. Sync device time with computer time.
    7. Turn off cellular data.
    8. Turn off ambient display.
    """
    utils.require_sl4a((ad, ))
    ad.droid.wifiScannerToggleAlwaysAvailable(False)
    msg = "Failed to turn off location service's scan."
    asserts.assert_true(not ad.droid.wifiScannerIsAlwaysAvailable(), msg)
    wifi_toggle_state(ad, True)
    reset_wifi(ad)
    ad.droid.wifiEnableVerboseLogging(1)
    msg = "Failed to enable WiFi verbose logging."
    asserts.assert_equal(ad.droid.wifiGetVerboseLoggingLevel(), 1, msg)
    # We don't verify the following settings since they are not critical.
    # Set wpa_supplicant log level to EXCESSIVE.
    output = ad.adb.shell("wpa_cli -i wlan0 -p -g@android:wpa_wlan0 IFNAME="
                          "wlan0 log_level EXCESSIVE")
    ad.log.info("wpa_supplicant log change status: %s", output)
    utils.sync_device_time(ad)
    ad.droid.telephonyToggleDataConnection(False)
    set_wifi_country_code(ad, WifiEnums.CountryCode.US)
    utils.set_ambient_display(ad, False)

def set_wifi_country_code(ad, country_code):
    """Sets the wifi country code on the device.

    Args:
        ad: An AndroidDevice object.
        country_code: 2 letter ISO country code

    Raises:
        An RpcException if unable to set the country code.
    """
    try:
        ad.adb.shell("cmd wifi force-country-code enabled %s" % country_code)
    except ad.adb.AdbError as e:
        ad.droid.wifiSetCountryCode(WifiEnums.CountryCode.US)


def start_wifi_connection_scan(ad):
    """Starts a wifi connection scan and wait for results to become available.

    Args:
        ad: An AndroidDevice object.
    """
    ad.ed.clear_all_events()
    ad.droid.wifiStartScan()
    try:
        ad.ed.pop_event("WifiManagerScanResultsAvailable", 60)
    except Empty:
        asserts.fail("Wi-Fi results did not become available within 60s.")


def start_wifi_connection_scan_and_return_status(ad):
    """
    Starts a wifi connection scan and wait for results to become available
    or a scan failure to be reported.

    Args:
        ad: An AndroidDevice object.
    Returns:
        True: if scan succeeded & results are available
        False: if scan failed
    """
    ad.ed.clear_all_events()
    ad.droid.wifiStartScan()
    try:
        events = ad.ed.pop_events(
            "WifiManagerScan(ResultsAvailable|Failure)", 60)
    except Empty:
        asserts.fail(
            "Wi-Fi scan results/failure did not become available within 60s.")
    # If there are multiple matches, we check for atleast one success.
    for event in events:
        if event["name"] == "WifiManagerScanResultsAvailable":
            return True
        elif event["name"] == "WifiManagerScanFailure":
            ad.log.debug("Scan failure received")
    return False


def start_wifi_connection_scan_and_check_for_network(ad, network_ssid,
                                                     max_tries=3):
    """
    Start connectivity scans & checks if the |network_ssid| is seen in
    scan results. The method performs a max of |max_tries| connectivity scans
    to find the network.

    Args:
        ad: An AndroidDevice object.
        network_ssid: SSID of the network we are looking for.
        max_tries: Number of scans to try.
    Returns:
        True: if network_ssid is found in scan results.
        False: if network_ssid is not found in scan results.
    """
    for num_tries in range(max_tries):
        if start_wifi_connection_scan_and_return_status(ad):
            scan_results = ad.droid.wifiGetScanResults()
            match_results = match_networks(
                {WifiEnums.SSID_KEY: network_ssid}, scan_results)
            if len(match_results) > 0:
                return True
    return False


def start_wifi_connection_scan_and_ensure_network_found(ad, network_ssid,
                                                        max_tries=3):
    """
    Start connectivity scans & ensure the |network_ssid| is seen in
    scan results. The method performs a max of |max_tries| connectivity scans
    to find the network.
    This method asserts on failure!

    Args:
        ad: An AndroidDevice object.
        network_ssid: SSID of the network we are looking for.
        max_tries: Number of scans to try.
    """
    ad.log.info("Starting scans to ensure %s is present", network_ssid)
    assert_msg = "Failed to find " + network_ssid + " in scan results" \
        " after " + str(max_tries) + " tries"
    asserts.assert_true(start_wifi_connection_scan_and_check_for_network(
        ad, network_ssid, max_tries), assert_msg)


def start_wifi_connection_scan_and_ensure_network_not_found(ad, network_ssid,
                                                            max_tries=3):
    """
    Start connectivity scans & ensure the |network_ssid| is not seen in
    scan results. The method performs a max of |max_tries| connectivity scans
    to find the network.
    This method asserts on failure!

    Args:
        ad: An AndroidDevice object.
        network_ssid: SSID of the network we are looking for.
        max_tries: Number of scans to try.
    """
    ad.log.info("Starting scans to ensure %s is not present", network_ssid)
    assert_msg = "Found " + network_ssid + " in scan results" \
        " after " + str(max_tries) + " tries"
    asserts.assert_false(start_wifi_connection_scan_and_check_for_network(
        ad, network_ssid, max_tries), assert_msg)


def start_wifi_background_scan(ad, scan_setting):
    """Starts wifi background scan.

    Args:
        ad: android_device object to initiate connection on.
        scan_setting: A dict representing the settings of the scan.

    Returns:
        If scan was started successfully, event data of success event is returned.
    """
    idx = ad.droid.wifiScannerStartBackgroundScan(scan_setting)
    event = ad.ed.pop_event("WifiScannerScan{}onSuccess".format(idx),
                            SHORT_TIMEOUT)
    return event['data']


def start_wifi_tethering(ad, ssid, password, band=None, hidden=None):
    """Starts wifi tethering on an android_device.

    Args:
        ad: android_device to start wifi tethering on.
        ssid: The SSID the soft AP should broadcast.
        password: The password the soft AP should use.
        band: The band the soft AP should be set on. It should be either
            WifiEnums.WIFI_CONFIG_APBAND_2G or WifiEnums.WIFI_CONFIG_APBAND_5G.
        hidden: boolean to indicate if the AP needs to be hidden or not.

    Returns:
        No return value. Error checks in this function will raise test failure signals
    """
    config = {WifiEnums.SSID_KEY: ssid}
    if password:
        config[WifiEnums.PWD_KEY] = password
    if band:
        config[WifiEnums.AP_BAND_KEY] = band
    if hidden:
      config[WifiEnums.HIDDEN_KEY] = hidden
    asserts.assert_true(
        ad.droid.wifiSetWifiApConfiguration(config),
        "Failed to update WifiAp Configuration")
    ad.droid.wifiStartTrackingTetherStateChange()
    ad.droid.connectivityStartTethering(tel_defines.TETHERING_WIFI, False)
    try:
        ad.ed.pop_event("ConnectivityManagerOnTetheringStarted")
        ad.ed.wait_for_event("TetherStateChanged",
                             lambda x: x["data"]["ACTIVE_TETHER"], 30)
        ad.log.debug("Tethering started successfully.")
    except Empty:
        msg = "Failed to receive confirmation of wifi tethering starting"
        asserts.fail(msg)
    finally:
        ad.droid.wifiStopTrackingTetherStateChange()


def save_wifi_soft_ap_config(ad, wifi_config, band=None, hidden=None,
                             security=None, password=None,
                             channel=None, max_clients=None,
                             shutdown_timeout_enable=None,
                             shutdown_timeout_millis=None,
                             client_control_enable=None,
                             allowedList=None, blockedList=None):
    """ Save a soft ap configuration and verified
    Args:
        ad: android_device to set soft ap configuration.
        wifi_config: a soft ap configuration object, at least include SSID.
        band: specifies the band for the soft ap.
        hidden: specifies the soft ap need to broadcast its SSID or not.
        security: specifies the security type for the soft ap.
        password: specifies the password for the soft ap.
        channel: specifies the channel for the soft ap.
        max_clients: specifies the maximum connected client number.
        shutdown_timeout_enable: specifies the auto shut down enable or not.
        shutdown_timeout_millis: specifies the shut down timeout value.
        client_control_enable: specifies the client control enable or not.
        allowedList: specifies allowed clients list.
        blockedList: specifies blocked clients list.
    """
    if security and password:
       wifi_config[WifiEnums.SECURITY] = security
       wifi_config[WifiEnums.PWD_KEY] = password
    if band:
        wifi_config[WifiEnums.AP_BAND_KEY] = band
    if hidden:
        wifi_config[WifiEnums.HIDDEN_KEY] = hidden
    if channel and band:
        wifi_config[WifiEnums.AP_BAND_KEY] = band
        wifi_config[WifiEnums.AP_CHANNEL_KEY] = channel
    if max_clients:
        wifi_config[WifiEnums.AP_MAXCLIENTS_KEY] = max_clients
    if shutdown_timeout_enable:
        wifi_config[
            WifiEnums.AP_SHUTDOWNTIMEOUTENABLE_KEY] = shutdown_timeout_enable
    if shutdown_timeout_millis:
        wifi_config[
            WifiEnums.AP_SHUTDOWNTIMEOUT_KEY] = shutdown_timeout_millis
    if client_control_enable:
        wifi_config[WifiEnums.AP_CLIENTCONTROL_KEY] = client_control_enable
    if allowedList:
        wifi_config[WifiEnums.AP_ALLOWEDLIST_KEY] = allowedList
    if blockedList:
        wifi_config[WifiEnums.AP_BLOCKEDLIST_KEY] = blockedList

    if WifiEnums.AP_CHANNEL_KEY in wifi_config and wifi_config[
        WifiEnums.AP_CHANNEL_KEY] == 0:
        del wifi_config[WifiEnums.AP_CHANNEL_KEY]

    if WifiEnums.SECURITY in wifi_config and wifi_config[
        WifiEnums.SECURITY] == WifiEnums.SoftApSecurityType.OPEN:
        del wifi_config[WifiEnums.SECURITY]
        del wifi_config[WifiEnums.PWD_KEY]

    asserts.assert_true(ad.droid.wifiSetWifiApConfiguration(wifi_config),
                        "Failed to set WifiAp Configuration")

    wifi_ap = ad.droid.wifiGetApConfiguration()
    asserts.assert_true(
        wifi_ap[WifiEnums.SSID_KEY] == wifi_config[WifiEnums.SSID_KEY],
        "Hotspot SSID doesn't match")
    if WifiEnums.SECURITY in wifi_config:
        asserts.assert_true(
            wifi_ap[WifiEnums.SECURITY] == wifi_config[WifiEnums.SECURITY],
            "Hotspot Security doesn't match")
    if WifiEnums.PWD_KEY in wifi_config:
        asserts.assert_true(
            wifi_ap[WifiEnums.PWD_KEY] == wifi_config[WifiEnums.PWD_KEY],
            "Hotspot Password doesn't match")
<<<<<<< HEAD

    if WifiEnums.HIDDEN_KEY in wifi_config:
        asserts.assert_true(
            wifi_ap[WifiEnums.HIDDEN_KEY] == wifi_config[WifiEnums.HIDDEN_KEY],
            "Hotspot hidden setting doesn't match")

=======

    if WifiEnums.HIDDEN_KEY in wifi_config:
        asserts.assert_true(
            wifi_ap[WifiEnums.HIDDEN_KEY] == wifi_config[WifiEnums.HIDDEN_KEY],
            "Hotspot hidden setting doesn't match")

>>>>>>> e64ef0e5
    if WifiEnums.AP_BAND_KEY in wifi_config:
        asserts.assert_true(
            wifi_ap[WifiEnums.AP_BAND_KEY] == wifi_config[WifiEnums.AP_BAND_KEY],
            "Hotspot Band doesn't match")
    if WifiEnums.AP_CHANNEL_KEY in wifi_config:
        asserts.assert_true(
            wifi_ap[WifiEnums.AP_CHANNEL_KEY] == wifi_config[
            WifiEnums.AP_CHANNEL_KEY], "Hotspot Channel doesn't match")
    if WifiEnums.AP_MAXCLIENTS_KEY in wifi_config:
        asserts.assert_true(
            wifi_ap[WifiEnums.AP_MAXCLIENTS_KEY] == wifi_config[
            WifiEnums.AP_MAXCLIENTS_KEY], "Hotspot Max Clients doesn't match")
    if WifiEnums.AP_SHUTDOWNTIMEOUTENABLE_KEY in wifi_config:
        asserts.assert_true(
            wifi_ap[WifiEnums.AP_SHUTDOWNTIMEOUTENABLE_KEY] == wifi_config[
            WifiEnums.AP_SHUTDOWNTIMEOUTENABLE_KEY],
            "Hotspot ShutDown feature flag doesn't match")
    if WifiEnums.AP_SHUTDOWNTIMEOUT_KEY in wifi_config:
        asserts.assert_true(
            wifi_ap[WifiEnums.AP_SHUTDOWNTIMEOUT_KEY] == wifi_config[
            WifiEnums.AP_SHUTDOWNTIMEOUT_KEY],
            "Hotspot ShutDown timeout setting doesn't match")
    if WifiEnums.AP_CLIENTCONTROL_KEY in wifi_config:
        asserts.assert_true(
            wifi_ap[WifiEnums.AP_CLIENTCONTROL_KEY] == wifi_config[
            WifiEnums.AP_CLIENTCONTROL_KEY],
            "Hotspot Client control flag doesn't match")
    if WifiEnums.AP_ALLOWEDLIST_KEY in wifi_config:
        asserts.assert_true(
            wifi_ap[WifiEnums.AP_ALLOWEDLIST_KEY] == wifi_config[
            WifiEnums.AP_ALLOWEDLIST_KEY],
            "Hotspot Allowed List doesn't match")
    if WifiEnums.AP_BLOCKEDLIST_KEY in wifi_config:
        asserts.assert_true(
            wifi_ap[WifiEnums.AP_BLOCKEDLIST_KEY] == wifi_config[
            WifiEnums.AP_BLOCKEDLIST_KEY],
            "Hotspot Blocked List doesn't match")

def start_wifi_tethering_saved_config(ad):
    """ Turn on wifi hotspot with a config that is already saved """
    ad.droid.wifiStartTrackingTetherStateChange()
    ad.droid.connectivityStartTethering(tel_defines.TETHERING_WIFI, False)
    try:
        ad.ed.pop_event("ConnectivityManagerOnTetheringStarted")
        ad.ed.wait_for_event("TetherStateChanged",
                             lambda x: x["data"]["ACTIVE_TETHER"], 30)
    except:
        asserts.fail("Didn't receive wifi tethering starting confirmation")
    finally:
        ad.droid.wifiStopTrackingTetherStateChange()


def stop_wifi_tethering(ad):
    """Stops wifi tethering on an android_device.
    Args:
        ad: android_device to stop wifi tethering on.
    """
    ad.droid.wifiStartTrackingTetherStateChange()
    ad.droid.connectivityStopTethering(tel_defines.TETHERING_WIFI)
    try:
        ad.ed.pop_event("WifiManagerApDisabled", 30)
        ad.ed.wait_for_event("TetherStateChanged",
                             lambda x: not x["data"]["ACTIVE_TETHER"], 30)
    except Empty:
        msg = "Failed to receive confirmation of wifi tethering stopping"
        asserts.fail(msg)
    finally:
        ad.droid.wifiStopTrackingTetherStateChange()


def toggle_wifi_and_wait_for_reconnection(ad,
                                          network,
                                          num_of_tries=1,
                                          assert_on_fail=True):
    """Toggle wifi state and then wait for Android device to reconnect to
    the provided wifi network.

    This expects the device to be already connected to the provided network.

    Logic steps are
     1. Ensure that we're connected to the network.
     2. Turn wifi off.
     3. Wait for 10 seconds.
     4. Turn wifi on.
     5. Wait for the "connected" event, then confirm the connected ssid is the
        one requested.

    Args:
        ad: android_device object to initiate connection on.
        network: A dictionary representing the network to await connection. The
                 dictionary must have the key "SSID".
        num_of_tries: An integer that is the number of times to try before
                      delaring failure. Default is 1.
        assert_on_fail: If True, error checks in this function will raise test
                        failure signals.

    Returns:
        If assert_on_fail is False, function returns True if the toggle was
        successful, False otherwise. If assert_on_fail is True, no return value.
    """
    return _assert_on_fail_handler(
        _toggle_wifi_and_wait_for_reconnection,
        assert_on_fail,
        ad,
        network,
        num_of_tries=num_of_tries)


def _toggle_wifi_and_wait_for_reconnection(ad, network, num_of_tries=3):
    """Toggle wifi state and then wait for Android device to reconnect to
    the provided wifi network.

    This expects the device to be already connected to the provided network.

    Logic steps are
     1. Ensure that we're connected to the network.
     2. Turn wifi off.
     3. Wait for 10 seconds.
     4. Turn wifi on.
     5. Wait for the "connected" event, then confirm the connected ssid is the
        one requested.

    This will directly fail a test if anything goes wrong.

    Args:
        ad: android_device object to initiate connection on.
        network: A dictionary representing the network to await connection. The
                 dictionary must have the key "SSID".
        num_of_tries: An integer that is the number of times to try before
                      delaring failure. Default is 1.
    """
    expected_ssid = network[WifiEnums.SSID_KEY]
    # First ensure that we're already connected to the provided network.
    verify_con = {WifiEnums.SSID_KEY: expected_ssid}
    verify_wifi_connection_info(ad, verify_con)
    # Now toggle wifi state and wait for the connection event.
    wifi_toggle_state(ad, False)
    time.sleep(10)
    wifi_toggle_state(ad, True)
    ad.droid.wifiStartTrackingStateChange()
    try:
        connect_result = None
        for i in range(num_of_tries):
            try:
                connect_result = ad.ed.pop_event(wifi_constants.WIFI_CONNECTED,
                                                 30)
                break
            except Empty:
                pass
        asserts.assert_true(connect_result,
                            "Failed to connect to Wi-Fi network %s on %s" %
                            (network, ad.serial))
        logging.debug("Connection result on %s: %s.", ad.serial,
                      connect_result)
        actual_ssid = connect_result['data'][WifiEnums.SSID_KEY]
        asserts.assert_equal(actual_ssid, expected_ssid,
                             "Connected to the wrong network on %s."
                             "Expected %s, but got %s." %
                             (ad.serial, expected_ssid, actual_ssid))
        logging.info("Connected to Wi-Fi network %s on %s", actual_ssid,
                     ad.serial)
    finally:
        ad.droid.wifiStopTrackingStateChange()


def wait_for_connect(ad, expected_ssid=None, expected_id=None, tries=2,
                     assert_on_fail=True):
    """Wait for a connect event.

    This will directly fail a test if anything goes wrong.

    Args:
        ad: An Android device object.
        expected_ssid: SSID of the network to connect to.
        expected_id: Network Id of the network to connect to.
        tries: An integer that is the number of times to try before failing.
        assert_on_fail: If True, error checks in this function will raise test
                        failure signals.

    Returns:
        Returns a value only if assert_on_fail is false.
        Returns True if the connection was successful, False otherwise.
    """
    return _assert_on_fail_handler(
        _wait_for_connect, assert_on_fail, ad, expected_ssid, expected_id,
        tries)


def _wait_for_connect(ad, expected_ssid=None, expected_id=None, tries=2):
    """Wait for a connect event.

    Args:
        ad: An Android device object.
        expected_ssid: SSID of the network to connect to.
        expected_id: Network Id of the network to connect to.
        tries: An integer that is the number of times to try before failing.
    """
    ad.droid.wifiStartTrackingStateChange()
    try:
        connect_result = _wait_for_connect_event(
            ad, ssid=expected_ssid, id=expected_id, tries=tries)
        asserts.assert_true(connect_result,
                            "Failed to connect to Wi-Fi network %s" %
                            expected_ssid)
        ad.log.debug("Wi-Fi connection result: %s.", connect_result)
        actual_ssid = connect_result['data'][WifiEnums.SSID_KEY]
        if expected_ssid:
            asserts.assert_equal(actual_ssid, expected_ssid,
                                 "Connected to the wrong network")
        actual_id = connect_result['data'][WifiEnums.NETID_KEY]
        if expected_id:
            asserts.assert_equal(actual_id, expected_id,
                                 "Connected to the wrong network")
        ad.log.info("Connected to Wi-Fi network %s.", actual_ssid)
    except Empty:
        asserts.fail("Failed to start connection process to %s" %
                     expected_ssid)
    except Exception as error:
        ad.log.error("Failed to connect to %s with error %s", expected_ssid,
                     error)
        raise signals.TestFailure("Failed to connect to %s network" %
                                  expected_ssid)
    finally:
        ad.droid.wifiStopTrackingStateChange()


def _wait_for_connect_event(ad, ssid=None, id=None, tries=1):
    """Wait for a connect event on queue and pop when available.

    Args:
        ad: An Android device object.
        ssid: SSID of the network to connect to.
        id: Network Id of the network to connect to.
        tries: An integer that is the number of times to try before failing.

    Returns:
        A dict with details of the connection data, which looks like this:
        {
         'time': 1485460337798,
         'name': 'WifiNetworkConnected',
         'data': {
                  'rssi': -27,
                  'is_24ghz': True,
                  'mac_address': '02:00:00:00:00:00',
                  'network_id': 1,
                  'BSSID': '30:b5:c2:33:d3:fc',
                  'ip_address': 117483712,
                  'link_speed': 54,
                  'supplicant_state': 'completed',
                  'hidden_ssid': False,
                  'SSID': 'wh_ap1_2g',
                  'is_5ghz': False}
        }

    """
    conn_result = None

    # If ssid and network id is None, just wait for any connect event.
    if id is None and ssid is None:
        for i in range(tries):
            try:
                conn_result = ad.ed.pop_event(wifi_constants.WIFI_CONNECTED, 30)
                break
            except Empty:
                pass
    else:
    # If ssid or network id is specified, wait for specific connect event.
        for i in range(tries):
            try:
                conn_result = ad.ed.pop_event(wifi_constants.WIFI_CONNECTED, 30)
                if id and conn_result['data'][WifiEnums.NETID_KEY] == id:
                    break
                elif ssid and conn_result['data'][WifiEnums.SSID_KEY] == ssid:
                    break
            except Empty:
                pass

    return conn_result


def wait_for_disconnect(ad, timeout=10):
    """Wait for a disconnect event within the specified timeout.

    Args:
        ad: Android device object.
        timeout: Timeout in seconds.

    """
    try:
        ad.droid.wifiStartTrackingStateChange()
        event = ad.ed.pop_event("WifiNetworkDisconnected", timeout)
    except Empty:
        raise signals.TestFailure("Device did not disconnect from the network")
    finally:
        ad.droid.wifiStopTrackingStateChange()


def ensure_no_disconnect(ad, duration=10):
    """Ensure that there is no disconnect for the specified duration.

    Args:
        ad: Android device object.
        duration: Duration in seconds.

    """
    try:
        ad.droid.wifiStartTrackingStateChange()
        event = ad.ed.pop_event("WifiNetworkDisconnected", duration)
        raise signals.TestFailure("Device disconnected from the network")
    except Empty:
        pass
    finally:
        ad.droid.wifiStopTrackingStateChange()


def connect_to_wifi_network(ad, network, assert_on_fail=True,
        check_connectivity=True, hidden=False):
    """Connection logic for open and psk wifi networks.

    Args:
        ad: AndroidDevice to use for connection
        network: network info of the network to connect to
        assert_on_fail: If true, errors from wifi_connect will raise
                        test failure signals.
        hidden: Is the Wifi network hidden.
    """
    if hidden:
        start_wifi_connection_scan_and_ensure_network_not_found(
            ad, network[WifiEnums.SSID_KEY])
    else:
        start_wifi_connection_scan_and_ensure_network_found(
            ad, network[WifiEnums.SSID_KEY])
    wifi_connect(ad,
                 network,
                 num_of_tries=3,
                 assert_on_fail=assert_on_fail,
                 check_connectivity=check_connectivity)


def connect_to_wifi_network_with_id(ad, network_id, network_ssid):
    """Connect to the given network using network id and verify SSID.

    Args:
        network_id: int Network Id of the network.
        network_ssid: string SSID of the network.

    Returns: True if connect using network id was successful;
             False otherwise.

    """
    start_wifi_connection_scan_and_ensure_network_found(ad, network_ssid)
    wifi_connect_by_id(ad, network_id)
    connect_data = ad.droid.wifiGetConnectionInfo()
    connect_ssid = connect_data[WifiEnums.SSID_KEY]
    ad.log.debug("Expected SSID = %s Connected SSID = %s" %
                   (network_ssid, connect_ssid))
    if connect_ssid != network_ssid:
        return False
    return True


def wifi_connect(ad, network, num_of_tries=1, assert_on_fail=True,
        check_connectivity=True):
    """Connect an Android device to a wifi network.

    Initiate connection to a wifi network, wait for the "connected" event, then
    confirm the connected ssid is the one requested.

    This will directly fail a test if anything goes wrong.

    Args:
        ad: android_device object to initiate connection on.
        network: A dictionary representing the network to connect to. The
                 dictionary must have the key "SSID".
        num_of_tries: An integer that is the number of times to try before
                      delaring failure. Default is 1.
        assert_on_fail: If True, error checks in this function will raise test
                        failure signals.

    Returns:
        Returns a value only if assert_on_fail is false.
        Returns True if the connection was successful, False otherwise.
    """
    return _assert_on_fail_handler(
        _wifi_connect, assert_on_fail, ad, network, num_of_tries=num_of_tries,
          check_connectivity=check_connectivity)


def _wifi_connect(ad, network, num_of_tries=1, check_connectivity=True):
    """Connect an Android device to a wifi network.

    Initiate connection to a wifi network, wait for the "connected" event, then
    confirm the connected ssid is the one requested.

    This will directly fail a test if anything goes wrong.

    Args:
        ad: android_device object to initiate connection on.
        network: A dictionary representing the network to connect to. The
                 dictionary must have the key "SSID".
        num_of_tries: An integer that is the number of times to try before
                      delaring failure. Default is 1.
    """
    asserts.assert_true(WifiEnums.SSID_KEY in network,
                        "Key '%s' must be present in network definition." %
                        WifiEnums.SSID_KEY)
    ad.droid.wifiStartTrackingStateChange()
    expected_ssid = network[WifiEnums.SSID_KEY]
    ad.droid.wifiConnectByConfig(network)
    ad.log.info("Starting connection process to %s", expected_ssid)
    try:
        event = ad.ed.pop_event(wifi_constants.CONNECT_BY_CONFIG_SUCCESS, 30)
        connect_result = _wait_for_connect_event(
            ad, ssid=expected_ssid, tries=num_of_tries)
        asserts.assert_true(connect_result,
                            "Failed to connect to Wi-Fi network %s on %s" %
                            (network, ad.serial))
        ad.log.debug("Wi-Fi connection result: %s.", connect_result)
        actual_ssid = connect_result['data'][WifiEnums.SSID_KEY]
        asserts.assert_equal(actual_ssid, expected_ssid,
                             "Connected to the wrong network on %s." %
                             ad.serial)
        ad.log.info("Connected to Wi-Fi network %s.", actual_ssid)

        if check_connectivity:
            internet = validate_connection(ad, DEFAULT_PING_ADDR)
            if not internet:
                raise signals.TestFailure("Failed to connect to internet on %s" %
                                          expected_ssid)
    except Empty:
        asserts.fail("Failed to start connection process to %s on %s" %
                     (network, ad.serial))
    except Exception as error:
        ad.log.error("Failed to connect to %s with error %s", expected_ssid,
                     error)
        raise signals.TestFailure("Failed to connect to %s network" % network)

    finally:
        ad.droid.wifiStopTrackingStateChange()


def wifi_connect_by_id(ad, network_id, num_of_tries=3, assert_on_fail=True):
    """Connect an Android device to a wifi network using network Id.

    Start connection to the wifi network, with the given network Id, wait for
    the "connected" event, then verify the connected network is the one requested.

    This will directly fail a test if anything goes wrong.

    Args:
        ad: android_device object to initiate connection on.
        network_id: Integer specifying the network id of the network.
        num_of_tries: An integer that is the number of times to try before
                      delaring failure. Default is 1.
        assert_on_fail: If True, error checks in this function will raise test
                        failure signals.

    Returns:
        Returns a value only if assert_on_fail is false.
        Returns True if the connection was successful, False otherwise.
    """
    _assert_on_fail_handler(_wifi_connect_by_id, assert_on_fail, ad,
                            network_id, num_of_tries)


def _wifi_connect_by_id(ad, network_id, num_of_tries=1):
    """Connect an Android device to a wifi network using it's network id.

    Start connection to the wifi network, with the given network id, wait for
    the "connected" event, then verify the connected network is the one requested.

    Args:
        ad: android_device object to initiate connection on.
        network_id: Integer specifying the network id of the network.
        num_of_tries: An integer that is the number of times to try before
                      delaring failure. Default is 1.
    """
    ad.droid.wifiStartTrackingStateChange()
    # Clear all previous events.
    ad.ed.clear_all_events()
    ad.droid.wifiConnectByNetworkId(network_id)
    ad.log.info("Starting connection to network with id %d", network_id)
    try:
        event = ad.ed.pop_event(wifi_constants.CONNECT_BY_NETID_SUCCESS, 60)
        connect_result = _wait_for_connect_event(
            ad, id=network_id, tries=num_of_tries)
        asserts.assert_true(connect_result,
                            "Failed to connect to Wi-Fi network using network id")
        ad.log.debug("Wi-Fi connection result: %s", connect_result)
        actual_id = connect_result['data'][WifiEnums.NETID_KEY]
        asserts.assert_equal(actual_id, network_id,
                             "Connected to the wrong network on %s."
                             "Expected network id = %d, but got %d." %
                             (ad.serial, network_id, actual_id))
        expected_ssid = connect_result['data'][WifiEnums.SSID_KEY]
        ad.log.info("Connected to Wi-Fi network %s with %d network id.",
                     expected_ssid, network_id)

        internet = validate_connection(ad, DEFAULT_PING_ADDR)
        if not internet:
            raise signals.TestFailure("Failed to connect to internet on %s" %
                                      expected_ssid)
    except Empty:
        asserts.fail("Failed to connect to network with id %d on %s" %
                    (network_id, ad.serial))
    except Exception as error:
        ad.log.error("Failed to connect to network with id %d with error %s",
                      network_id, error)
        raise signals.TestFailure("Failed to connect to network with network"
                                  " id %d" % network_id)
    finally:
        ad.droid.wifiStopTrackingStateChange()


def wifi_connect_using_network_request(ad, network, network_specifier,
                                       num_of_tries=3, assert_on_fail=True):
    """Connect an Android device to a wifi network using network request.

    Trigger a network request with the provided network specifier,
    wait for the "onMatch" event, ensure that the scan results in "onMatch"
    event contain the specified network, then simulate the user granting the
    request with the specified network selected. Then wait for the "onAvailable"
    network callback indicating successful connection to network.

    This will directly fail a test if anything goes wrong.

    Args:
        ad: android_device object to initiate connection on.
        network_specifier: A dictionary representing the network specifier to
                           use.
        network: A dictionary representing the network to connect to. The
                 dictionary must have the key "SSID".
        num_of_tries: An integer that is the number of times to try before
                      delaring failure.
        assert_on_fail: If True, error checks in this function will raise test
                        failure signals.

    Returns:
        Returns a value only if assert_on_fail is false.
        Returns True if the connection was successful, False otherwise.
    """
    _assert_on_fail_handler(_wifi_connect_using_network_request, assert_on_fail,
                            ad, network, network_specifier, num_of_tries)


def _wifi_connect_using_network_request(ad, network, network_specifier,
                                        num_of_tries=3):
    """Connect an Android device to a wifi network using network request.

    Trigger a network request with the provided network specifier,
    wait for the "onMatch" event, ensure that the scan results in "onMatch"
    event contain the specified network, then simulate the user granting the
    request with the specified network selected. Then wait for the "onAvailable"
    network callback indicating successful connection to network.

    Args:
        ad: android_device object to initiate connection on.
        network_specifier: A dictionary representing the network specifier to
                           use.
        network: A dictionary representing the network to connect to. The
                 dictionary must have the key "SSID".
        num_of_tries: An integer that is the number of times to try before
                      delaring failure.
    """
    ad.droid.wifiRequestNetworkWithSpecifier(network_specifier)
    ad.log.info("Sent network request with %s", network_specifier)
    # Need a delay here because UI interaction should only start once wifi
    # starts processing the request.
    time.sleep(wifi_constants.NETWORK_REQUEST_CB_REGISTER_DELAY_SEC)
    _wait_for_wifi_connect_after_network_request(ad, network, num_of_tries)


def wait_for_wifi_connect_after_network_request(ad, network, num_of_tries=3,
                                                assert_on_fail=True):
    """
    Simulate and verify the connection flow after initiating the network
    request.

    Wait for the "onMatch" event, ensure that the scan results in "onMatch"
    event contain the specified network, then simulate the user granting the
    request with the specified network selected. Then wait for the "onAvailable"
    network callback indicating successful connection to network.

    Args:
        ad: android_device object to initiate connection on.
        network: A dictionary representing the network to connect to. The
                 dictionary must have the key "SSID".
        num_of_tries: An integer that is the number of times to try before
                      delaring failure.
        assert_on_fail: If True, error checks in this function will raise test
                        failure signals.

    Returns:
        Returns a value only if assert_on_fail is false.
        Returns True if the connection was successful, False otherwise.
    """
    _assert_on_fail_handler(_wait_for_wifi_connect_after_network_request,
                            assert_on_fail, ad, network, num_of_tries)


def _wait_for_wifi_connect_after_network_request(ad, network, num_of_tries=3):
    """
    Simulate and verify the connection flow after initiating the network
    request.

    Wait for the "onMatch" event, ensure that the scan results in "onMatch"
    event contain the specified network, then simulate the user granting the
    request with the specified network selected. Then wait for the "onAvailable"
    network callback indicating successful connection to network.

    Args:
        ad: android_device object to initiate connection on.
        network: A dictionary representing the network to connect to. The
                 dictionary must have the key "SSID".
        num_of_tries: An integer that is the number of times to try before
                      delaring failure.
    """
    asserts.assert_true(WifiEnums.SSID_KEY in network,
                        "Key '%s' must be present in network definition." %
                        WifiEnums.SSID_KEY)
    ad.droid.wifiStartTrackingStateChange()
    expected_ssid = network[WifiEnums.SSID_KEY]
    ad.droid.wifiRegisterNetworkRequestMatchCallback()
    # Wait for the platform to scan and return a list of networks
    # matching the request
    try:
        matched_network = None
        for _ in [0,  num_of_tries]:
            on_match_event = ad.ed.pop_event(
                wifi_constants.WIFI_NETWORK_REQUEST_MATCH_CB_ON_MATCH, 60)
            asserts.assert_true(on_match_event,
                                "Network request on match not received.")
            matched_scan_results = on_match_event["data"]
            ad.log.debug("Network request on match results %s",
                         matched_scan_results)
            matched_network = match_networks(
                {WifiEnums.SSID_KEY: network[WifiEnums.SSID_KEY]},
                matched_scan_results)
            if matched_network:
                break;

        asserts.assert_true(
            matched_network, "Target network %s not found" % network)

        ad.droid.wifiSendUserSelectionForNetworkRequestMatch(network)
        ad.log.info("Sent user selection for network request %s",
                    expected_ssid)

        # Wait for the platform to connect to the network.
        on_available_event = ad.ed.pop_event(
            wifi_constants.WIFI_NETWORK_CB_ON_AVAILABLE, 60)
        asserts.assert_true(on_available_event,
                            "Network request on available not received.")
        connected_network = on_available_event["data"]
        ad.log.info("Connected to network %s", connected_network)
        asserts.assert_equal(connected_network[WifiEnums.SSID_KEY],
                             expected_ssid,
                             "Connected to the wrong network."
                             "Expected %s, but got %s." %
                             (network, connected_network))
    except Empty:
        asserts.fail("Failed to connect to %s" % expected_ssid)
    except Exception as error:
        ad.log.error("Failed to connect to %s with error %s",
                     (expected_ssid, error))
        raise signals.TestFailure("Failed to connect to %s network" % network)
    finally:
        ad.droid.wifiStopTrackingStateChange()


def wifi_passpoint_connect(ad, passpoint_network, num_of_tries=1,
                           assert_on_fail=True):
    """Connect an Android device to a wifi network.

    Initiate connection to a wifi network, wait for the "connected" event, then
    confirm the connected ssid is the one requested.

    This will directly fail a test if anything goes wrong.

    Args:
        ad: android_device object to initiate connection on.
        passpoint_network: SSID of the Passpoint network to connect to.
        num_of_tries: An integer that is the number of times to try before
                      delaring failure. Default is 1.
        assert_on_fail: If True, error checks in this function will raise test
                        failure signals.

    Returns:
        If assert_on_fail is False, function returns network id, if the connect was
        successful, False otherwise. If assert_on_fail is True, no return value.
    """
    _assert_on_fail_handler(_wifi_passpoint_connect, assert_on_fail, ad,
                            passpoint_network, num_of_tries = num_of_tries)


def _wifi_passpoint_connect(ad, passpoint_network, num_of_tries=1):
    """Connect an Android device to a wifi network.

    Initiate connection to a wifi network, wait for the "connected" event, then
    confirm the connected ssid is the one requested.

    This will directly fail a test if anything goes wrong.

    Args:
        ad: android_device object to initiate connection on.
        passpoint_network: SSID of the Passpoint network to connect to.
        num_of_tries: An integer that is the number of times to try before
                      delaring failure. Default is 1.
    """
    ad.droid.wifiStartTrackingStateChange()
    expected_ssid = passpoint_network
    ad.log.info("Starting connection process to passpoint %s", expected_ssid)

    try:
        connect_result = _wait_for_connect_event(
            ad, expected_ssid, num_of_tries)
        asserts.assert_true(connect_result,
                            "Failed to connect to WiFi passpoint network %s on"
                            " %s" % (expected_ssid, ad.serial))
        ad.log.info("Wi-Fi connection result: %s.", connect_result)
        actual_ssid = connect_result['data'][WifiEnums.SSID_KEY]
        asserts.assert_equal(actual_ssid, expected_ssid,
                             "Connected to the wrong network on %s." % ad.serial)
        ad.log.info("Connected to Wi-Fi passpoint network %s.", actual_ssid)

        internet = validate_connection(ad, DEFAULT_PING_ADDR)
        if not internet:
            raise signals.TestFailure("Failed to connect to internet on %s" %
                                      expected_ssid)
    except Exception as error:
        ad.log.error("Failed to connect to passpoint network %s with error %s",
                      expected_ssid, error)
        raise signals.TestFailure("Failed to connect to %s passpoint network" %
                                   expected_ssid)

    finally:
        ad.droid.wifiStopTrackingStateChange()


def delete_passpoint(ad, fqdn):
    """Delete a required Passpoint configuration."""
    try:
        ad.droid.removePasspointConfig(fqdn)
        return True
    except Exception as error:
        ad.log.error("Failed to remove passpoint configuration with FQDN=%s "
                     "and error=%s" , fqdn, error)
        return False


def start_wifi_single_scan(ad, scan_setting):
    """Starts wifi single shot scan.

    Args:
        ad: android_device object to initiate connection on.
        scan_setting: A dict representing the settings of the scan.

    Returns:
        If scan was started successfully, event data of success event is returned.
    """
    idx = ad.droid.wifiScannerStartScan(scan_setting)
    event = ad.ed.pop_event("WifiScannerScan%sonSuccess" % idx, SHORT_TIMEOUT)
    ad.log.debug("Got event %s", event)
    return event['data']


def track_connection(ad, network_ssid, check_connection_count):
    """Track wifi connection to network changes for given number of counts

    Args:
        ad: android_device object for forget network.
        network_ssid: network ssid to which connection would be tracked
        check_connection_count: Integer for maximum number network connection
                                check.
    Returns:
        True if connection to given network happen, else return False.
    """
    ad.droid.wifiStartTrackingStateChange()
    while check_connection_count > 0:
        connect_network = ad.ed.pop_event("WifiNetworkConnected", 120)
        ad.log.info("Connected to network %s", connect_network)
        if (WifiEnums.SSID_KEY in connect_network['data'] and
                connect_network['data'][WifiEnums.SSID_KEY] == network_ssid):
            return True
        check_connection_count -= 1
    ad.droid.wifiStopTrackingStateChange()
    return False


def get_scan_time_and_channels(wifi_chs, scan_setting, stime_channel):
    """Calculate the scan time required based on the band or channels in scan
    setting

    Args:
        wifi_chs: Object of channels supported
        scan_setting: scan setting used for start scan
        stime_channel: scan time per channel

    Returns:
        scan_time: time required for completing a scan
        scan_channels: channel used for scanning
    """
    scan_time = 0
    scan_channels = []
    if "band" in scan_setting and "channels" not in scan_setting:
        scan_channels = wifi_chs.band_to_freq(scan_setting["band"])
    elif "channels" in scan_setting and "band" not in scan_setting:
        scan_channels = scan_setting["channels"]
    scan_time = len(scan_channels) * stime_channel
    for channel in scan_channels:
        if channel in WifiEnums.DFS_5G_FREQUENCIES:
            scan_time += 132  #passive scan time on DFS
    return scan_time, scan_channels


def start_wifi_track_bssid(ad, track_setting):
    """Start tracking Bssid for the given settings.

    Args:
      ad: android_device object.
      track_setting: Setting for which the bssid tracking should be started

    Returns:
      If tracking started successfully, event data of success event is returned.
    """
    idx = ad.droid.wifiScannerStartTrackingBssids(
        track_setting["bssidInfos"], track_setting["apLostThreshold"])
    event = ad.ed.pop_event("WifiScannerBssid{}onSuccess".format(idx),
                            SHORT_TIMEOUT)
    return event['data']


def convert_pem_key_to_pkcs8(in_file, out_file):
    """Converts the key file generated by us to the format required by
    Android using openssl.

    The input file must have the extension "pem". The output file must
    have the extension "der".

    Args:
        in_file: The original key file.
        out_file: The full path to the converted key file, including
        filename.
    """
    asserts.assert_true(in_file.endswith(".pem"), "Input file has to be .pem.")
    asserts.assert_true(
        out_file.endswith(".der"), "Output file has to be .der.")
    cmd = ("openssl pkcs8 -inform PEM -in {} -outform DER -out {} -nocrypt"
           " -topk8").format(in_file, out_file)
    utils.exe_cmd(cmd)


def validate_connection(ad, ping_addr=DEFAULT_PING_ADDR, wait_time=15,
                        ping_gateway=True):
    """Validate internet connection by pinging the address provided.

    Args:
        ad: android_device object.
        ping_addr: address on internet for pinging.
        wait_time: wait for some time before validating connection

    Returns:
        ping output if successful, NULL otherwise.
    """
    # wait_time to allow for DHCP to complete.
    for i in range(wait_time):
        if ad.droid.connectivityNetworkIsConnected():
            break
        time.sleep(1)
    ping = False
    try:
        ping = ad.droid.httpPing(ping_addr)
        ad.log.info("Http ping result: %s.", ping)
    except:
        pass
    if not ping and ping_gateway:
        ad.log.info("Http ping failed. Pinging default gateway")
        gw = ad.droid.connectivityGetIPv4DefaultGateway()
        result = ad.adb.shell("ping -c 6 {}".format(gw))
        ad.log.info("Default gateway ping result: %s" % result)
        ping = False if "100% packet loss" in result else True
    return ping


#TODO(angli): This can only verify if an actual value is exactly the same.
# Would be nice to be able to verify an actual value is one of serveral.
def verify_wifi_connection_info(ad, expected_con):
    """Verifies that the information of the currently connected wifi network is
    as expected.

    Args:
        expected_con: A dict representing expected key-value pairs for wifi
            connection. e.g. {"SSID": "test_wifi"}
    """
    current_con = ad.droid.wifiGetConnectionInfo()
    case_insensitive = ["BSSID", "supplicant_state"]
    ad.log.debug("Current connection: %s", current_con)
    for k, expected_v in expected_con.items():
        # Do not verify authentication related fields.
        if k == "password":
            continue
        msg = "Field %s does not exist in wifi connection info %s." % (
            k, current_con)
        if k not in current_con:
            raise signals.TestFailure(msg)
        actual_v = current_con[k]
        if k in case_insensitive:
            actual_v = actual_v.lower()
            expected_v = expected_v.lower()
        msg = "Expected %s to be %s, actual %s is %s." % (k, expected_v, k,
                                                          actual_v)
        if actual_v != expected_v:
            raise signals.TestFailure(msg)


def check_autoconnect_to_open_network(ad, conn_timeout=WIFI_CONNECTION_TIMEOUT_DEFAULT):
    """Connects to any open WiFI AP
     Args:
         timeout value in sec to wait for UE to connect to a WiFi AP
     Returns:
         True if UE connects to WiFi AP (supplicant_state = completed)
         False if UE fails to complete connection within WIFI_CONNECTION_TIMEOUT time.
    """
    if ad.droid.wifiCheckState():
        return True
    ad.droid.wifiToggleState()
    wifi_connection_state = None
    timeout = time.time() + conn_timeout
    while wifi_connection_state != "completed":
        wifi_connection_state = ad.droid.wifiGetConnectionInfo()[
            'supplicant_state']
        if time.time() > timeout:
            ad.log.warning("Failed to connect to WiFi AP")
            return False
    return True


def expand_enterprise_config_by_phase2(config):
    """Take an enterprise config and generate a list of configs, each with
    a different phase2 auth type.

    Args:
        config: A dict representing enterprise config.

    Returns
        A list of enterprise configs.
    """
    results = []
    phase2_types = WifiEnums.EapPhase2
    if config[WifiEnums.Enterprise.EAP] == WifiEnums.Eap.PEAP:
        # Skip unsupported phase2 types for PEAP.
        phase2_types = [WifiEnums.EapPhase2.GTC, WifiEnums.EapPhase2.MSCHAPV2]
    for phase2_type in phase2_types:
        # Skip a special case for passpoint TTLS.
        if (WifiEnums.Enterprise.FQDN in config and
                phase2_type == WifiEnums.EapPhase2.GTC):
            continue
        c = dict(config)
        c[WifiEnums.Enterprise.PHASE2] = phase2_type.value
        results.append(c)
    return results


def generate_eap_test_name(config, ad=None):
    """ Generates a test case name based on an EAP configuration.

    Args:
        config: A dict representing an EAP credential.
        ad object: Redundant but required as the same param is passed
                   to test_func in run_generated_tests

    Returns:
        A string representing the name of a generated EAP test case.
    """
    eap = WifiEnums.Eap
    eap_phase2 = WifiEnums.EapPhase2
    Ent = WifiEnums.Enterprise
    name = "test_connect-"
    eap_name = ""
    for e in eap:
        if e.value == config[Ent.EAP]:
            eap_name = e.name
            break
    if "peap0" in config[WifiEnums.SSID_KEY].lower():
        eap_name = "PEAP0"
    if "peap1" in config[WifiEnums.SSID_KEY].lower():
        eap_name = "PEAP1"
    name += eap_name
    if Ent.PHASE2 in config:
        for e in eap_phase2:
            if e.value == config[Ent.PHASE2]:
                name += "-{}".format(e.name)
                break
    return name


def group_attenuators(attenuators):
    """Groups a list of attenuators into attenuator groups for backward
    compatibility reasons.

    Most legacy Wi-Fi setups have two attenuators each connected to a separate
    AP. The new Wi-Fi setup has four attenuators, each connected to one channel
    on an AP, so two of them are connected to one AP.

    To make the existing scripts work in the new setup, when the script needs
    to attenuate one AP, it needs to set attenuation on both attenuators
    connected to the same AP.

    This function groups attenuators properly so the scripts work in both
    legacy and new Wi-Fi setups.

    Args:
        attenuators: A list of attenuator objects, either two or four in length.

    Raises:
        signals.TestFailure is raised if the attenuator list does not have two
        or four objects.
    """
    attn0 = attenuator.AttenuatorGroup("AP0")
    attn1 = attenuator.AttenuatorGroup("AP1")
    # Legacy testbed setup has two attenuation channels.
    num_of_attns = len(attenuators)
    if num_of_attns == 2:
        attn0.add(attenuators[0])
        attn1.add(attenuators[1])
    elif num_of_attns == 4:
        attn0.add(attenuators[0])
        attn0.add(attenuators[1])
        attn1.add(attenuators[2])
        attn1.add(attenuators[3])
    else:
        asserts.fail(("Either two or four attenuators are required for this "
                      "test, but found %s") % num_of_attns)
    return [attn0, attn1]


def set_attns(attenuator, attn_val_name, roaming_attn=ROAMING_ATTN):
    """Sets attenuation values on attenuators used in this test.

    Args:
        attenuator: The attenuator object.
        attn_val_name: Name of the attenuation value pair to use.
        roaming_attn: Dictionary specifying the attenuation params.
    """
    logging.info("Set attenuation values to %s", roaming_attn[attn_val_name])
    try:
        attenuator[0].set_atten(roaming_attn[attn_val_name][0])
        attenuator[1].set_atten(roaming_attn[attn_val_name][1])
        attenuator[2].set_atten(roaming_attn[attn_val_name][2])
        attenuator[3].set_atten(roaming_attn[attn_val_name][3])
    except:
        logging.exception("Failed to set attenuation values %s.",
                       attn_val_name)
        raise

def set_attns_steps(attenuators,
                    atten_val_name,
                    roaming_attn=ROAMING_ATTN,
                    steps=10,
                    wait_time=12):
    """Set attenuation values on attenuators used in this test. It will change
    the attenuation values linearly from current value to target value step by
    step.

    Args:
        attenuators: The list of attenuator objects that you want to change
                     their attenuation value.
        atten_val_name: Name of the attenuation value pair to use.
        roaming_attn: Dictionary specifying the attenuation params.
        steps: Number of attenuator changes to reach the target value.
        wait_time: Sleep time for each change of attenuator.
    """
    logging.info("Set attenuation values to %s in %d step(s)",
            roaming_attn[atten_val_name], steps)
    start_atten = [attenuator.get_atten() for attenuator in attenuators]
    target_atten = roaming_attn[atten_val_name]
    for current_step in range(steps):
        progress = (current_step + 1) / steps
        for i, attenuator in enumerate(attenuators):
            amount_since_start = (target_atten[i] - start_atten[i]) * progress
            attenuator.set_atten(round(start_atten[i] + amount_since_start))
        time.sleep(wait_time)


def trigger_roaming_and_validate(dut,
                                 attenuator,
                                 attn_val_name,
                                 expected_con,
                                 roaming_attn=ROAMING_ATTN):
    """Sets attenuators to trigger roaming and validate the DUT connected
    to the BSSID expected.

    Args:
        attenuator: The attenuator object.
        attn_val_name: Name of the attenuation value pair to use.
        expected_con: The network information of the expected network.
        roaming_attn: Dictionary specifying the attenaution params.
    """
    expected_con = {
        WifiEnums.SSID_KEY: expected_con[WifiEnums.SSID_KEY],
        WifiEnums.BSSID_KEY: expected_con["bssid"],
    }
    set_attns_steps(attenuator, attn_val_name, roaming_attn)

    verify_wifi_connection_info(dut, expected_con)
    expected_bssid = expected_con[WifiEnums.BSSID_KEY]
    logging.info("Roamed to %s successfully", expected_bssid)
    if not validate_connection(dut):
        raise signals.TestFailure("Fail to connect to internet on %s" %
                                      expected_bssid)

def create_softap_config():
    """Create a softap config with random ssid and password."""
    ap_ssid = "softap_" + utils.rand_ascii_str(8)
    ap_password = utils.rand_ascii_str(8)
    logging.info("softap setup: %s %s", ap_ssid, ap_password)
    config = {
        WifiEnums.SSID_KEY: ap_ssid,
        WifiEnums.PWD_KEY: ap_password,
    }
    return config

def start_softap_and_verify(ad, band):
    """Bring-up softap and verify AP mode and in scan results.

    Args:
        band: The band to use for softAP.

    Returns: dict, the softAP config.

    """
    # Register before start the test.
    callbackId = ad.dut.droid.registerSoftApCallback()
    # Check softap info value is default
    frequency, bandwdith = get_current_softap_info(ad.dut, callbackId, True)
    asserts.assert_true(frequency == 0, "Softap frequency is not reset")
    asserts.assert_true(bandwdith == 0, "Softap bandwdith is not reset")

    config = create_softap_config()
    start_wifi_tethering(ad.dut,
                         config[WifiEnums.SSID_KEY],
                         config[WifiEnums.PWD_KEY], band=band)
    asserts.assert_true(ad.dut.droid.wifiIsApEnabled(),
                         "SoftAp is not reported as running")
    start_wifi_connection_scan_and_ensure_network_found(ad.dut_client,
        config[WifiEnums.SSID_KEY])

    # Check softap info can get from callback succeed and assert value should be
    # valid.
    frequency, bandwdith = get_current_softap_info(ad.dut, callbackId, True)
    asserts.assert_true(frequency > 0, "Softap frequency is not valid")
    asserts.assert_true(bandwdith > 0, "Softap bandwdith is not valid")
    # Unregister callback
    ad.dut.droid.unregisterSoftApCallback(callbackId)

    return config

def wait_for_expected_number_of_softap_clients(ad, callbackId,
        expected_num_of_softap_clients):
    """Wait for the number of softap clients to be updated as expected.
    Args:
        callbackId: Id of the callback associated with registering.
        expected_num_of_softap_clients: expected number of softap clients.
    """
    eventStr = wifi_constants.SOFTAP_CALLBACK_EVENT + str(
            callbackId) + wifi_constants.SOFTAP_NUMBER_CLIENTS_CHANGED
    clientData = ad.ed.pop_event(eventStr, SHORT_TIMEOUT)['data']
    clientCount = clientData[wifi_constants.SOFTAP_NUMBER_CLIENTS_CALLBACK_KEY]
    clientMacAddresses = clientData[wifi_constants.SOFTAP_CLIENTS_MACS_CALLBACK_KEY]
    asserts.assert_equal(clientCount, expected_num_of_softap_clients,
            "The number of softap clients doesn't match the expected number")
    asserts.assert_equal(len(clientMacAddresses), expected_num_of_softap_clients,
                         "The number of mac addresses doesn't match the expected number")
    for macAddress in clientMacAddresses:
        asserts.assert_true(checkMacAddress(macAddress), "An invalid mac address was returned")

def checkMacAddress(input):
    """Validate whether a string is a valid mac address or not.

    Args:
        input: The string to validate.

    Returns: True/False, returns true for a valid mac address and false otherwise.
    """
    macValidationRegex = "[0-9a-f]{2}([-:]?)[0-9a-f]{2}(\\1[0-9a-f]{2}){4}$"
    if re.match(macValidationRegex, input.lower()):
        return True
    return False

def wait_for_expected_softap_state(ad, callbackId, expected_softap_state):
    """Wait for the expected softap state change.
    Args:
        callbackId: Id of the callback associated with registering.
        expected_softap_state: The expected softap state.
    """
    eventStr = wifi_constants.SOFTAP_CALLBACK_EVENT + str(
            callbackId) + wifi_constants.SOFTAP_STATE_CHANGED
    asserts.assert_equal(ad.ed.pop_event(eventStr,
            SHORT_TIMEOUT)['data'][wifi_constants.
            SOFTAP_STATE_CHANGE_CALLBACK_KEY],
            expected_softap_state,
            "Softap state doesn't match with expected state")

def get_current_number_of_softap_clients(ad, callbackId):
    """pop up all of softap client updated event from queue.
    Args:
        callbackId: Id of the callback associated with registering.

    Returns:
        If exist aleast callback, returns last updated number_of_softap_clients.
        Returns None when no any match callback event in queue.
    """
    eventStr = wifi_constants.SOFTAP_CALLBACK_EVENT + str(
            callbackId) + wifi_constants.SOFTAP_NUMBER_CLIENTS_CHANGED
    events = ad.ed.pop_all(eventStr)
    for event in events:
        num_of_clients = event['data'][wifi_constants.
                SOFTAP_NUMBER_CLIENTS_CALLBACK_KEY]
    if len(events) == 0:
        return None
    return num_of_clients

def get_current_softap_info(ad, callbackId, least_one):
    """pop up all of softap info changed event from queue.
    Args:
        callbackId: Id of the callback associated with registering.
        least_one: Wait for the info callback event before pop all.
    Returns:
        Returns last updated information of softap.
    """
    eventStr = wifi_constants.SOFTAP_CALLBACK_EVENT + str(
            callbackId) + wifi_constants.SOFTAP_INFO_CHANGED
    ad.log.info("softap info dump from eventStr %s",
                eventStr)
    frequency = 0
    bandwidth = 0
    if (least_one):
        event = ad.ed.pop_event(eventStr, SHORT_TIMEOUT)
        frequency = event['data'][wifi_constants.
                SOFTAP_INFO_FREQUENCY_CALLBACK_KEY]
        bandwidth = event['data'][wifi_constants.
                SOFTAP_INFO_BANDWIDTH_CALLBACK_KEY]
        ad.log.info("softap info updated, frequency is %s, bandwidth is %s",
            frequency, bandwidth)

    events = ad.ed.pop_all(eventStr)
    for event in events:
        frequency = event['data'][wifi_constants.
                SOFTAP_INFO_FREQUENCY_CALLBACK_KEY]
        bandwidth = event['data'][wifi_constants.
                SOFTAP_INFO_BANDWIDTH_CALLBACK_KEY]
    ad.log.info("softap info, frequency is %s, bandwidth is %s",
            frequency, bandwidth)
    return frequency, bandwidth



def get_ssrdumps(ad, test_name=""):
    """Pulls dumps in the ssrdump dir
    Args:
        ad: android device object.
        test_name: test case name
    """
    logs = ad.get_file_names("/data/vendor/ssrdump/")
    if logs:
        ad.log.info("Pulling ssrdumps %s", logs)
        log_path = os.path.join(ad.log_path, test_name,
                                "SSRDUMP_%s" % ad.serial)
        os.makedirs(log_path, exist_ok=True)
        ad.pull_files(logs, log_path)
    ad.adb.shell("find /data/vendor/ssrdump/ -type f -delete")

def start_pcap(pcap, wifi_band, test_name):
    """Start packet capture in monitor mode.

    Args:
        pcap: packet capture object
        wifi_band: '2g' or '5g' or 'dual'
        test_name: test name to be used for pcap file name

    Returns:
        Dictionary with wifi band as key and the tuple
        (pcap Process object, log directory) as the value
    """
    log_dir = os.path.join(
        context.get_current_context().get_full_output_path(), 'PacketCapture')
    os.makedirs(log_dir, exist_ok=True)
    if wifi_band == 'dual':
        bands = [BAND_2G, BAND_5G]
    else:
        bands = [wifi_band]
    procs = {}
    for band in bands:
        proc = pcap.start_packet_capture(band, log_dir, test_name)
        procs[band] = (proc, os.path.join(log_dir, test_name))
    return procs


def stop_pcap(pcap, procs, test_status=None):
    """Stop packet capture in monitor mode.

    Since, the pcap logs in monitor mode can be very large, we will
    delete them if they are not required. 'test_status' if True, will delete
    the pcap files. If False, we will keep them.

    Args:
        pcap: packet capture object
        procs: dictionary returned by start_pcap
        test_status: status of the test case
    """
    for proc, fname in procs.values():
        pcap.stop_packet_capture(proc)

    if test_status:
        shutil.rmtree(os.path.dirname(fname))

def verify_mac_not_found_in_pcap(ad, mac, packets):
    """Verify that a mac address is not found in the captured packets.

    Args:
        ad: android device object
        mac: string representation of the mac address
        packets: packets obtained by rdpcap(pcap_fname)
    """
    for pkt in packets:
        logging.debug("Packet Summary = %s", pkt.summary())
        if mac in pkt.summary():
            asserts.fail("Device %s caught Factory MAC: %s in packet sniffer."
                         "Packet = %s" % (ad.serial, mac, pkt.show()))

def verify_mac_is_found_in_pcap(ad, mac, packets):
    """Verify that a mac address is found in the captured packets.

    Args:
        ad: android device object
        mac: string representation of the mac address
        packets: packets obtained by rdpcap(pcap_fname)
    """
    for pkt in packets:
        if mac in pkt.summary():
            return
    asserts.fail("Did not find MAC = %s in packet sniffer."
                 "for device %s" % (mac, ad.serial))

def start_cnss_diags(ads):
    for ad in ads:
        start_cnss_diag(ad)


def start_cnss_diag(ad):
    """Start cnss_diag to record extra wifi logs

    Args:
        ad: android device object.
    """
    if ad.model in wifi_constants.DEVICES_USING_LEGACY_PROP:
        prop = wifi_constants.LEGACY_CNSS_DIAG_PROP
    else:
        prop = wifi_constants.CNSS_DIAG_PROP
    if ad.adb.getprop(prop) != 'true':
        ad.adb.shell("find /data/vendor/wifi/cnss_diag/wlan_logs/ -type f -delete")
        ad.adb.shell("setprop %s true" % prop, ignore_status=True)


def stop_cnss_diags(ads):
    for ad in ads:
        stop_cnss_diag(ad)


def stop_cnss_diag(ad):
    """Stops cnss_diag

    Args:
        ad: android device object.
    """
    if ad.model in wifi_constants.DEVICES_USING_LEGACY_PROP:
        prop = wifi_constants.LEGACY_CNSS_DIAG_PROP
    else:
        prop = wifi_constants.CNSS_DIAG_PROP
    ad.adb.shell("setprop %s false" % prop, ignore_status=True)


def get_cnss_diag_log(ad, test_name=""):
    """Pulls the cnss_diag logs in the wlan_logs dir
    Args:
        ad: android device object.
        test_name: test case name
    """
    logs = ad.get_file_names("/data/vendor/wifi/cnss_diag/wlan_logs/")
    if logs:
        ad.log.info("Pulling cnss_diag logs %s", logs)
        log_path = os.path.join(ad.device_log_path, "CNSS_DIAG_%s" % ad.serial)
        os.makedirs(log_path, exist_ok=True)
        ad.pull_files(logs, log_path)


LinkProbeResult = namedtuple('LinkProbeResult', (
    'is_success', 'stdout', 'elapsed_time', 'failure_reason'))


def send_link_probe(ad):
    """Sends a link probe to the currently connected AP, and returns whether the
    probe succeeded or not.

    Args:
         ad: android device object
    Returns:
        LinkProbeResult namedtuple
    """
    stdout = ad.adb.shell('cmd wifi send-link-probe')
    asserts.assert_false('Error' in stdout or 'Exception' in stdout,
                         'Exception while sending link probe: ' + stdout)

    is_success = False
    elapsed_time = None
    failure_reason = None
    if 'succeeded' in stdout:
        is_success = True
        elapsed_time = next(
            (int(token) for token in stdout.split() if token.isdigit()), None)
    elif 'failed with reason' in stdout:
        failure_reason = next(
            (int(token) for token in stdout.split() if token.isdigit()), None)
    else:
        asserts.fail('Unexpected link probe result: ' + stdout)

    return LinkProbeResult(
        is_success=is_success, stdout=stdout,
        elapsed_time=elapsed_time, failure_reason=failure_reason)


def send_link_probes(ad, num_probes, delay_sec):
    """Sends a sequence of link probes to the currently connected AP, and
    returns whether the probes succeeded or not.

    Args:
         ad: android device object
         num_probes: number of probes to perform
         delay_sec: delay time between probes, in seconds
    Returns:
        List[LinkProbeResult] one LinkProbeResults for each probe
    """
    logging.info('Sending link probes')
    results = []
    for _ in range(num_probes):
        # send_link_probe() will also fail the test if it sees an exception
        # in the stdout of the adb shell command
        result = send_link_probe(ad)
        logging.info('link probe results: ' + str(result))
        results.append(result)
        time.sleep(delay_sec)

    return results


def ap_setup(test, index, ap, network, bandwidth=80, channel=6):
        """Set up the AP with provided network info.

        Args:
            test: the calling test class object.
            index: int, index of the AP.
            ap: access_point object of the AP.
            network: dict with information of the network, including ssid,
                     password and bssid.
            bandwidth: the operation bandwidth for the AP, default 80MHz.
            channel: the channel number for the AP.
        Returns:
            brconfigs: the bridge interface configs
        """
        bss_settings = []
        ssid = network[WifiEnums.SSID_KEY]
        test.access_points[index].close()
        time.sleep(5)

        # Configure AP as required.
        if "password" in network.keys():
            password = network["password"]
            security = hostapd_security.Security(
                security_mode="wpa", password=password)
        else:
            security = hostapd_security.Security(security_mode=None, password=None)
        config = hostapd_ap_preset.create_ap_preset(
                                                    channel=channel,
                                                    ssid=ssid,
                                                    security=security,
                                                    bss_settings=bss_settings,
                                                    vht_bandwidth=bandwidth,
                                                    profile_name='whirlwind',
                                                    iface_wlan_2g=ap.wlan_2g,
                                                    iface_wlan_5g=ap.wlan_5g)
        ap.start_ap(config)
        logging.info("AP started on channel {} with SSID {}".format(channel, ssid))


def turn_ap_off(test, AP):
    """Bring down hostapd on the Access Point.
    Args:
        test: The test class object.
        AP: int, indicating which AP to turn OFF.
    """
    hostapd_2g = test.access_points[AP-1]._aps['wlan0'].hostapd
    if hostapd_2g.is_alive():
        hostapd_2g.stop()
        logging.debug('Turned WLAN0 AP%d off' % AP)
    hostapd_5g = test.access_points[AP-1]._aps['wlan1'].hostapd
    if hostapd_5g.is_alive():
        hostapd_5g.stop()
        logging.debug('Turned WLAN1 AP%d off' % AP)


def turn_ap_on(test, AP):
    """Bring up hostapd on the Access Point.
    Args:
        test: The test class object.
        AP: int, indicating which AP to turn ON.
    """
    hostapd_2g = test.access_points[AP-1]._aps['wlan0'].hostapd
    if not hostapd_2g.is_alive():
        hostapd_2g.start(hostapd_2g.config)
        logging.debug('Turned WLAN0 AP%d on' % AP)
    hostapd_5g = test.access_points[AP-1]._aps['wlan1'].hostapd
    if not hostapd_5g.is_alive():
        hostapd_5g.start(hostapd_5g.config)
        logging.debug('Turned WLAN1 AP%d on' % AP)


def turn_location_off_and_scan_toggle_off(ad):
    """Turns off wifi location scans."""
    utils.set_location_service(ad, False)
    ad.droid.wifiScannerToggleAlwaysAvailable(False)
    msg = "Failed to turn off location service's scan."
    asserts.assert_true(not ad.droid.wifiScannerIsAlwaysAvailable(), msg)


def set_softap_channel(dut, ap_iface='wlan1', cs_count=10, channel=2462):
    """ Set SoftAP mode channel

    Args:
        dut: android device object
        ap_iface: interface of SoftAP mode.
        cs_count: how many beacon frames before switch channel, default = 10
        channel: a wifi channel.
    """
    chan_switch_cmd = 'hostapd_cli -i {} chan_switch {} {}'
    chan_switch_cmd_show = chan_switch_cmd.format(ap_iface,cs_count,channel)
    dut.log.info('adb shell {}'.format(chan_switch_cmd_show))
    chan_switch_result = dut.adb.shell(chan_switch_cmd.format(ap_iface,
                                                              cs_count,
                                                              channel))
    if chan_switch_result == 'OK':
        dut.log.info('switch hotspot channel to {}'.format(channel))
        return chan_switch_result

    asserts.fail("Failed to switch hotspot channel")
<|MERGE_RESOLUTION|>--- conflicted
+++ resolved
@@ -1046,21 +1046,12 @@
         asserts.assert_true(
             wifi_ap[WifiEnums.PWD_KEY] == wifi_config[WifiEnums.PWD_KEY],
             "Hotspot Password doesn't match")
-<<<<<<< HEAD
 
     if WifiEnums.HIDDEN_KEY in wifi_config:
         asserts.assert_true(
             wifi_ap[WifiEnums.HIDDEN_KEY] == wifi_config[WifiEnums.HIDDEN_KEY],
             "Hotspot hidden setting doesn't match")
 
-=======
-
-    if WifiEnums.HIDDEN_KEY in wifi_config:
-        asserts.assert_true(
-            wifi_ap[WifiEnums.HIDDEN_KEY] == wifi_config[WifiEnums.HIDDEN_KEY],
-            "Hotspot hidden setting doesn't match")
-
->>>>>>> e64ef0e5
     if WifiEnums.AP_BAND_KEY in wifi_config:
         asserts.assert_true(
             wifi_ap[WifiEnums.AP_BAND_KEY] == wifi_config[WifiEnums.AP_BAND_KEY],
