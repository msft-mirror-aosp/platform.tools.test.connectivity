#   Copyright 2020 - The Android Open Source Project
#
#   Licensed under the Apache License, Version 2.0 (the "License");
#   you may not use this file except in compliance with the License.
#   You may obtain a copy of the License at
#
#       http://www.apache.org/licenses/LICENSE-2.0
#
#   Unless required by applicable law or agreed to in writing, software
#   distributed under the License is distributed on an "AS IS" BASIS,
#   WITHOUT WARRANTIES OR CONDITIONS OF ANY KIND, either express or implied.
#   See the License for the specific language governing permissions and
#   limitations under the License.

import re
import time

from acts import signals
from acts import utils
from acts.controllers.openwrt_lib import network_const


SERVICE_DNSMASQ = "dnsmasq"
SERVICE_STUNNEL = "stunnel"
SERVICE_NETWORK = "network"
SERVICE_PPTPD = "pptpd"
SERVICE_FIREWALL = "firewall"
SERVICE_IPSEC = "ipsec"
SERVICE_XL2TPD = "xl2tpd"
PPTP_PACKAGE = "pptpd kmod-nf-nathelper-extra"
L2TP_PACKAGE = "strongswan-full openssl-util xl2tpd"
STUNNEL_CONFIG_PATH = "/etc/stunnel/DoTServer.conf"
HISTORY_CONFIG_PATH = "/etc/dirty_configs"
PPTPD_OPTION_PATH = "/etc/ppp/options.pptpd"
XL2TPD_CONFIG_PATH = "/etc/xl2tpd/xl2tpd.conf"
XL2TPD_OPTION_CONFIG_PATH = "/etc/ppp/options.xl2tpd"
FIREWALL_CUSTOM_OPTION_PATH = "/etc/firewall.user"
PPP_CHAP_SECRET_PATH = "/etc/ppp/chap-secrets"
TCPDUMP_DIR = "/tmp/tcpdump/"
LOCALHOST = "192.168.1.1"
DEFAULT_PACKAGE_INSTALL_TIMEOUT = 200


class NetworkSettings(object):
    """Class for network settings.

    Attributes:
        ssh: ssh connection object.
        ssh_settings: ssh settings for AccessPoint.
        service_manager: Object manage service configuration.
        user: username for ssh.
        ip: ip address for AccessPoint.
        log: Logging object for AccessPoint.
        config: A list to store changes on network settings.
        firewall_rules_list: A list of firewall rule name list.
        cleanup_map: A dict for compare oppo functions.
        l2tp: profile for vpn l2tp server.
    """

    def __init__(self, ssh, ssh_settings, logger):
        """Initialize wireless settings.

        Args:
            ssh: ssh connection object.
            ssh_settings: ssh settings for AccessPoint.
            logger: Logging object for AccessPoint.
        """
        self.ssh = ssh
        self.service_manager = ServiceManager(ssh)
        self.ssh_settings = ssh_settings
        self.user = self.ssh_settings.username
        self.ip = self.ssh_settings.hostname
        self.log = logger
        self.config = set()
        self.firewall_rules_list = []
        self.cleanup_map = {
            "setup_dns_server": self.remove_dns_server,
            "setup_vpn_pptp_server": self.remove_vpn_pptp_server,
            "setup_vpn_l2tp_server": self.remove_vpn_l2tp_server,
<<<<<<< HEAD
            "disable_ipv6": self.enable_ipv6
=======
            "disable_ipv6": self.enable_ipv6,
            "setup_ipv6_bridge": self.remove_ipv6_bridge,
            "ipv6_prefer_option": self.remove_ipv6_prefer_option,
            "block_dns_response": self.unblock_dns_response
>>>>>>> 66cf6679
        }
        # This map contains cleanup functions to restore the configuration to
        # its default state. We write these keys to HISTORY_CONFIG_PATH prior to
        # making any changes to that subsystem.
        # This makes it easier to recover after an aborted test.
        self.update_firewall_rules_list()
        self.cleanup_network_settings()
        self.clear_tcpdump()

    def cleanup_network_settings(self):
        """Reset all changes on Access point."""

        # Detect if any changes that is not clean up.
        if self.file_exists(HISTORY_CONFIG_PATH):
            out = self.ssh.run("cat %s" % HISTORY_CONFIG_PATH).stdout
            if out:
                self.config = set(out.split("\n"))

        if self.config:
            temp = self.config.copy()
            for change in temp:
                self.cleanup_map[change]()
            self.config = set()

        if self.file_exists(HISTORY_CONFIG_PATH):
            out = self.ssh.run("cat %s" % HISTORY_CONFIG_PATH).stdout
            if not out:
                self.ssh.run("rm %s" % HISTORY_CONFIG_PATH)

    def commit_changes(self):
        """Apply changes on Access point."""
        self.ssh.run("uci commit")
        self.service_manager.restart_services()
        self.create_config_file("\n".join(self.config),
                                HISTORY_CONFIG_PATH)

    def package_install(self, package_list):
        """Install packages on OpenWrtAP via opkg If not installed.

        Args:
            package_list: package list to install.
                          e.g. "pptpd kmod-mppe kmod-nf-nathelper-extra"
        """
        self.ssh.run("opkg update")
        for package_name in package_list.split(" "):
            if not self._package_installed(package_name):
                self.ssh.run("opkg install %s" % package_name,
                             timeout=DEFAULT_PACKAGE_INSTALL_TIMEOUT)
                self.log.info("Package: %s installed." % package_name)
            else:
                self.log.info("Package: %s skipped (already installed)." % package_name)

    def package_remove(self, package_list):
        """Remove packages on OpenWrtAP via opkg If existed.

        Args:
            package_list: package list to remove.
        """
        for package_name in package_list.split(" "):
            if self._package_installed(package_name):
                self.ssh.run("opkg remove %s" % package_name)
                self.log.info("Package: %s removed." % package_name)
            else:
                self.log.info("No exist package %s found." % package_name)

    def _package_installed(self, package_name):
        """Check if target package installed on OpenWrtAP.

        Args:
            package_name: package name want to check.

        Returns:
            True if installed.
        """
        if self.ssh.run("opkg list-installed %s" % package_name).stdout:
            return True
        return False

    def file_exists(self, abs_file_path):
        """Check if target file exist on specific path on OpenWrt.

        Args:
            abs_file_path: Absolute path for the file.

        Returns:
            True if Existed.
        """
        path, file_name = abs_file_path.rsplit("/", 1)
        if self.ssh.run("ls %s | grep %s" % (path, file_name),
                        ignore_status=True).stdout:
            return True
        return False

    def path_exists(self, abs_path):
        """Check if dir exist on OpenWrt."""
        try:
            self.ssh.run("ls %s" % abs_path)
        except:
            return False
        return True

    def count(self, config, key):
        """Count in uci config.

        Args:
            config: config or section to research
            key: keywords to  e.g. rule, domain
        Returns:
            Numbers of the count.
        """
        count = self.ssh.run("uci show %s | grep =%s" % (config, key),
                             ignore_status=True).stdout
        return len(count.split("\n"))

    def create_config_file(self, config, file_path):
        """Create config file. Overwrite if file already exist.

        Args:
            config: A string of content of config.
            file_path: Config's abs_path.
        """
        self.ssh.run("echo -e \"%s\" > %s" % (config, file_path))

    def replace_config_option(self, old_option, new_option, file_path):
        """Replace config option if pattern match.

        If find match pattern with old_option, then replace it with new_option.
        Else add new_option to the file.

        Args:
            old_option: the regexp pattern to replace.
            new_option: the option to add.
            file_path: Config's abs_path.
        """
        config = self.ssh.run("cat %s" % file_path).stdout
        config, count = re.subn(old_option, new_option, config)
        if not count:
            config = "\n".join([config, new_option])
        self.create_config_file(config, file_path)

    def remove_config_option(self, option, file_path):
        """Remove option from config file.

        Args:
            option: Option to remove. Support regular expression.
            file_path: Config's abs_path.
        Returns:
            Boolean for find option to remove.
        """
        config = self.ssh.run("cat %s" % file_path).stdout.split("\n")
        for line in config:
            count = re.subn(option, "", line)[1]
            if count > 0:
                config.remove(line)
                self.create_config_file("\n".join(config), file_path)
                return True
        self.log.warning("No match option to remove.")
        return False

    def setup_dns_server(self, domain_name):
        """Setup DNS server on OpenWrtAP.

        Args:
            domain_name: Local dns domain name.
        """
        self.config.add("setup_dns_server")
        self.log.info("Setup DNS server with domain name %s" % domain_name)
        self.ssh.run("uci set dhcp.@dnsmasq[0].local='/%s/'" % domain_name)
        self.ssh.run("uci set dhcp.@dnsmasq[0].domain='%s'" % domain_name)
        self.add_resource_record(domain_name, self.ip)
        self.service_manager.need_restart(SERVICE_DNSMASQ)
        self.commit_changes()

        # Check stunnel package is installed
        self.package_install("stunnel")
        self.service_manager.stop(SERVICE_STUNNEL)
        self.service_manager.disable(SERVICE_STUNNEL)

        # Enable stunnel
        self.create_stunnel_config()
        self.ssh.run("stunnel /etc/stunnel/DoTServer.conf")

    def remove_dns_server(self):
        """Remove DNS server on OpenWrtAP."""
        if self.file_exists("/var/run/stunnel.pid"):
            self.ssh.run("kill $(cat /var/run/stunnel.pid)")
        self.ssh.run("uci set dhcp.@dnsmasq[0].local='/lan/'")
        self.ssh.run("uci set dhcp.@dnsmasq[0].domain='lan'")
        self.clear_resource_record()
        self.service_manager.need_restart(SERVICE_DNSMASQ)
        self.config.discard("setup_dns_server")
        self.commit_changes()

    def add_resource_record(self, domain_name, domain_ip):
        """Add resource record.

        Args:
            domain_name: A string for domain name.
            domain_ip: A string for domain ip.
        """
        self.ssh.run("uci add dhcp domain")
        self.ssh.run("uci set dhcp.@domain[-1].name='%s'" % domain_name)
        self.ssh.run("uci set dhcp.@domain[-1].ip='%s'" % domain_ip)
        self.service_manager.need_restart(SERVICE_DNSMASQ)

    def del_resource_record(self):
        """Delete the last resource record."""
        self.ssh.run("uci delete dhcp.@domain[-1]")
        self.service_manager.need_restart(SERVICE_DNSMASQ)

    def clear_resource_record(self):
        """Delete the all resource record."""
        rr = self.ssh.run("uci show dhcp | grep =domain",
                          ignore_status=True).stdout
        if rr:
            for _ in rr.split("\n"):
                self.del_resource_record()
        self.service_manager.need_restart(SERVICE_DNSMASQ)

    def create_stunnel_config(self):
        """Create config for stunnel service."""
        stunnel_config = [
            "pid = /var/run/stunnel.pid",
            "[dns]",
            "accept = 853",
            "connect = 127.0.0.1:53",
            "cert = /etc/stunnel/fullchain.pem",
            "key = /etc/stunnel/privkey.pem",
        ]
        config_string = "\n".join(stunnel_config)
        self.create_config_file(config_string, STUNNEL_CONFIG_PATH)

    def setup_vpn_pptp_server(self, local_ip, user, password):
        """Setup pptp vpn server on OpenWrt.

        Args:
            local_ip: local pptp server ip address.
            user: username for pptp user.
            password: password for pptp user.
        """
        #  Install pptp service
        self.package_install(PPTP_PACKAGE)

        self.config.add("setup_vpn_pptp_server")
        # Edit /etc/config/pptpd & /etc/ppp/options.pptpd
        self.setup_pptpd(local_ip, user, password)
        # Edit /etc/config/firewall & /etc/firewall.user
        self.setup_firewall_rules_for_pptp()
        # Enable service
        self.service_manager.enable(SERVICE_PPTPD)
        self.service_manager.need_restart(SERVICE_PPTPD)
        self.service_manager.need_restart(SERVICE_FIREWALL)
        self.commit_changes()

    def remove_vpn_pptp_server(self):
        """Remove pptp vpn server on OpenWrt."""
        # Edit /etc/config/pptpd
        self.restore_pptpd()
        # Edit /etc/config/firewall & /etc/firewall.user
        self.restore_firewall_rules_for_pptp()
        # Disable service
        self.service_manager.disable(SERVICE_PPTPD)
        self.service_manager.need_restart(SERVICE_PPTPD)
        self.service_manager.need_restart(SERVICE_FIREWALL)
        self.config.discard("setup_vpn_pptp_server")
        self.commit_changes()

        self.package_remove(PPTP_PACKAGE)
        self.ssh.run("rm /etc/ppp/options.pptpd")
        self.ssh.run("rm /etc/config/pptpd")

    def setup_pptpd(self, local_ip, username, password, ms_dns="8.8.8.8"):
        """Setup pptpd config for ip addr and account.

        Args:
            local_ip: vpn server address
            username: pptp vpn username
            password: pptp vpn password
            ms_dns: DNS server
        """
        # Calculate remote ip address
        # e.g. local_ip = 10.10.10.9
        # remote_ip = 10.10.10.10 -250
        remote_ip = local_ip.split(".")
        remote_ip.append(str(int(remote_ip.pop(-1)) + 1))
        remote_ip = ".".join(remote_ip)
        # Enable pptp service and set ip addr
        self.ssh.run("uci set pptpd.pptpd.enabled=1")
        self.ssh.run("uci set pptpd.pptpd.localip='%s'" % local_ip)
        self.ssh.run("uci set pptpd.pptpd.remoteip='%s-250'" % remote_ip)

        # Setup pptp service account
        self.ssh.run("uci set pptpd.@login[0].username='%s'" % username)
        self.ssh.run("uci set pptpd.@login[0].password='%s'" % password)
        self.service_manager.need_restart(SERVICE_PPTPD)

        self.replace_config_option(r"#*ms-dns \d+.\d+.\d+.\d+",
                                   "ms-dns %s" % ms_dns, PPTPD_OPTION_PATH)
        self.replace_config_option("(#no)*proxyarp",
                                   "proxyarp", PPTPD_OPTION_PATH)

    def restore_pptpd(self):
        """Disable pptpd."""
        self.ssh.run("uci set pptpd.pptpd.enabled=0")
        self.remove_config_option(r"\S+ pptp-server \S+ \*",
                                  PPP_CHAP_SECRET_PATH)
        self.service_manager.need_restart(SERVICE_PPTPD)

    def setup_vpn_l2tp_server(self,
                              vpn_server_hostname,
                              vpn_server_address,
                              vpn_username,
                              vpn_password,
                              psk_secret,
                              server_name,
                              country,
                              org):
        """Setup l2tp vpn server on OpenWrt.

        Args:
            vpn_server_hostname: vpn server domain name
            vpn_server_address: vpn server addr
            vpn_username: vpn account
            vpn_password: vpn password
            psk_secret: psk for ipsec
            server_name: vpn server name for register in OpenWrt
            country: country code for generate cert keys.
            org: Organization name for generate cert keys.
        """
        self.l2tp = network_const.VpnL2tp(vpn_server_hostname,
                                          vpn_server_address,
                                          vpn_username,
                                          vpn_password,
                                          psk_secret,
                                          server_name)

        self.package_install(L2TP_PACKAGE)
        self.config.add("setup_vpn_l2tp_server")

        # /etc/strongswan.conf: Strongswan configuration file
        self.setup_strongswan()
        # /etc/ipsec.conf /etc/ipsec.secrets
        self.setup_ipsec()
        # /etc/xl2tpd/xl2tpd.conf & /etc/ppp/options.xl2tpd
        self.setup_xl2tpd()
        # /etc/ppp/chap-secrets
        self.setup_ppp_secret()
        # /etc/config/firewall & /etc/firewall.user
        self.setup_firewall_rules_for_l2tp()
        # generate cert and key for rsa
        self.generate_vpn_cert_keys(country, org)
        # restart service
        self.service_manager.need_restart(SERVICE_IPSEC)
        self.service_manager.need_restart(SERVICE_XL2TPD)
        self.service_manager.need_restart(SERVICE_FIREWALL)
        self.commit_changes()

    def remove_vpn_l2tp_server(self):
        """Remove l2tp vpn server on OpenWrt."""
        self.config.discard("setup_vpn_l2tp_server")
        self.restore_firewall_rules_for_l2tp()
        self.service_manager.need_restart(SERVICE_IPSEC)
        self.service_manager.need_restart(SERVICE_XL2TPD)
        self.service_manager.need_restart(SERVICE_FIREWALL)
        self.commit_changes()
        self.package_remove(L2TP_PACKAGE)
        if hasattr(self, "l2tp"):
            delattr(self, "l2tp")

    def setup_strongswan(self, dns="8.8.8.8"):
        """Setup strongswan config."""
        config = [
            "charon {",
            "   load_modular = yes",
            "   plugins {",
            "       include strongswan.d/charon/*.conf",
            "   }",
            "   dns1=%s" % dns,
            "}"
        ]
        self.create_config_file("\n".join(config), "/etc/strongswan.conf")

    def setup_ipsec(self):
        """Setup ipsec config."""
        def load_config(data):
            for i in data.keys():
                config.append(i)
                for j in data[i].keys():
                    config.append("\t %s=%s" % (j, data[i][j]))
                config.append("")

        config = []
        load_config(network_const.IPSEC_CONF)
        load_config(network_const.IPSEC_L2TP_PSK)
        load_config(network_const.IPSEC_L2TP_RSA)
        self.create_config_file("\n".join(config), "/etc/ipsec.conf")

        ipsec_secret = []
        ipsec_secret.append(r": PSK \"%s\"" % self.l2tp.psk_secret)
        ipsec_secret.append(r": RSA \"%s\"" % "serverKey.der")
        self.create_config_file("\n".join(ipsec_secret), "/etc/ipsec.secrets")

    def setup_xl2tpd(self, ip_range=20):
        """Setup xl2tpd config."""
        net_id, host_id = self.l2tp.address.rsplit(".", 1)
        xl2tpd_conf = network_const.XL2TPD_CONF_GLOBAL
        xl2tpd_conf.append("auth file = %s" % PPP_CHAP_SECRET_PATH)
        xl2tpd_conf.extend(network_const.XL2TPD_CONF_INS)
        xl2tpd_conf.append("ip range = %s.%s-%s.%s" %
                           (net_id, host_id, net_id,
                            str(int(host_id)+ip_range)))
        xl2tpd_conf.append("local ip = %s" % self.l2tp.address)
        xl2tpd_conf.append("name = %s" % self.l2tp.name)
        xl2tpd_conf.append("pppoptfile = %s" % XL2TPD_OPTION_CONFIG_PATH)

        self.create_config_file("\n".join(xl2tpd_conf), XL2TPD_CONFIG_PATH)
        xl2tpd_option = network_const.XL2TPD_OPTION
        xl2tpd_option.append("name %s" % self.l2tp.name)
        self.create_config_file("\n".join(xl2tpd_option),
                                XL2TPD_OPTION_CONFIG_PATH)

    def setup_ppp_secret(self):
        self.replace_config_option(
            r"\S+ %s \S+ \*" % self.l2tp.name,
            "%s %s %s *" % (self.l2tp.username,
                            self.l2tp.name,
                            self.l2tp.password),
            PPP_CHAP_SECRET_PATH)

    def generate_vpn_cert_keys(self, country, org):
        """Generate cert and keys for vpn server."""
        rsa = "--type rsa"
        lifetime = "--lifetime 365"
        size = "--size 4096"

        self.ssh.run("ipsec pki --gen %s %s --outform der > caKey.der" %
                     (rsa, size))
        self.ssh.run("ipsec pki --self --ca %s --in caKey.der %s --dn "
                     "\"C=%s, O=%s, CN=%s\" --outform der > caCert.der" %
                     (lifetime, rsa, country, org, self.l2tp.hostname))
        self.ssh.run("ipsec pki --gen %s %s --outform der > serverKey.der" %
                     (size, rsa))
        self.ssh.run("ipsec pki --pub --in serverKey.der %s | ipsec pki "
                     "--issue %s --cacert caCert.der --cakey caKey.der "
                     "--dn \"C=%s, O=%s, CN=%s\" --san %s --flag serverAuth"
                     " --flag ikeIntermediate --outform der > serverCert.der" %
                     (rsa, lifetime, country, org, self.l2tp.hostname, LOCALHOST))
        self.ssh.run("ipsec pki --gen %s %s --outform der > clientKey.der" %
                     (size, rsa))
        self.ssh.run("ipsec pki --pub --in clientKey.der %s | ipsec pki "
                     "--issue %s --cacert caCert.der --cakey caKey.der "
                     "--dn \"C=%s, O=%s, CN=%s@%s\" --outform der > "
                     "clientCert.der" % (rsa, lifetime, country, org,
                                         self.l2tp.username, self.l2tp.hostname))

        self.ssh.run(
            "openssl rsa -inform DER -in clientKey.der"
            " -out clientKey.pem -outform PEM"
        )
        self.ssh.run(
            "openssl x509 -inform DER -in clientCert.der"
            " -out clientCert.pem -outform PEM"
        )
        self.ssh.run(
            "openssl x509 -inform DER -in caCert.der"
            " -out caCert.pem -outform PEM"
        )
        self.ssh.run(
            "openssl pkcs12 -in clientCert.pem -inkey  clientKey.pem"
            " -certfile caCert.pem -export -out clientPkcs.p12 -passout pass:"
        )

        self.ssh.run("mv caCert.pem /etc/ipsec.d/cacerts/")
        self.ssh.run("mv *Cert* /etc/ipsec.d/certs/")
        self.ssh.run("mv *Key* /etc/ipsec.d/private/")
        if not self.path_exists("/www/downloads/"):
            self.ssh.run("mkdir /www/downloads/")
        self.ssh.run("mv clientPkcs.p12 /www/downloads/")
        self.ssh.run("chmod 664 /www/downloads/clientPkcs.p12")

    def update_firewall_rules_list(self):
        """Update rule list in /etc/config/firewall."""
        new_rules_list = []
        for i in range(self.count("firewall", "rule")):
            rule = self.ssh.run("uci get firewall.@rule[%s].name" % i).stdout
            new_rules_list.append(rule)
        self.firewall_rules_list = new_rules_list

    def setup_firewall_rules_for_pptp(self):
        """Setup firewall for vpn pptp server."""
        self.update_firewall_rules_list()
        if "pptpd" not in self.firewall_rules_list:
            self.ssh.run("uci add firewall rule")
            self.ssh.run("uci set firewall.@rule[-1].name='pptpd'")
            self.ssh.run("uci set firewall.@rule[-1].target='ACCEPT'")
            self.ssh.run("uci set firewall.@rule[-1].proto='tcp'")
            self.ssh.run("uci set firewall.@rule[-1].dest_port='1723'")
            self.ssh.run("uci set firewall.@rule[-1].family='ipv4'")
            self.ssh.run("uci set firewall.@rule[-1].src='wan'")

        if "GRP" not in self.firewall_rules_list:
            self.ssh.run("uci add firewall rule")
            self.ssh.run("uci set firewall.@rule[-1].name='GRP'")
            self.ssh.run("uci set firewall.@rule[-1].target='ACCEPT'")
            self.ssh.run("uci set firewall.@rule[-1].src='wan'")
            self.ssh.run("uci set firewall.@rule[-1].proto='47'")

        iptable_rules = network_const.FIREWALL_RULES_FOR_PPTP
        self.add_custom_firewall_rules(iptable_rules)
        self.service_manager.need_restart(SERVICE_FIREWALL)

    def restore_firewall_rules_for_pptp(self):
        """Restore firewall for vpn pptp server."""
        self.update_firewall_rules_list()
        if "pptpd" in self.firewall_rules_list:
            self.ssh.run("uci del firewall.@rule[%s]"
                         % self.firewall_rules_list.index("pptpd"))
        self.update_firewall_rules_list()
        if "GRP" in self.firewall_rules_list:
            self.ssh.run("uci del firewall.@rule[%s]"
                         % self.firewall_rules_list.index("GRP"))
        self.remove_custom_firewall_rules()
        self.service_manager.need_restart(SERVICE_FIREWALL)

    def setup_firewall_rules_for_l2tp(self):
        """Setup firewall for vpn l2tp server."""
        self.update_firewall_rules_list()
        if "ipsec esp" not in self.firewall_rules_list:
            self.ssh.run("uci add firewall rule")
            self.ssh.run("uci set firewall.@rule[-1].name='ipsec esp'")
            self.ssh.run("uci set firewall.@rule[-1].target='ACCEPT'")
            self.ssh.run("uci set firewall.@rule[-1].proto='esp'")
            self.ssh.run("uci set firewall.@rule[-1].src='wan'")

        if "ipsec nat-t" not in self.firewall_rules_list:
            self.ssh.run("uci add firewall rule")
            self.ssh.run("uci set firewall.@rule[-1].name='ipsec nat-t'")
            self.ssh.run("uci set firewall.@rule[-1].target='ACCEPT'")
            self.ssh.run("uci set firewall.@rule[-1].src='wan'")
            self.ssh.run("uci set firewall.@rule[-1].proto='udp'")
            self.ssh.run("uci set firewall.@rule[-1].dest_port='4500'")

        if "auth header" not in self.firewall_rules_list:
            self.ssh.run("uci add firewall rule")
            self.ssh.run("uci set firewall.@rule[-1].name='auth header'")
            self.ssh.run("uci set firewall.@rule[-1].target='ACCEPT'")
            self.ssh.run("uci set firewall.@rule[-1].src='wan'")
            self.ssh.run("uci set firewall.@rule[-1].proto='ah'")

        net_id = self.l2tp.address.rsplit(".", 1)[0]
        iptable_rules = network_const.FIREWALL_RULES_FOR_L2TP
        iptable_rules.append("iptables -A FORWARD -s %s.0/24"
                             "  -j ACCEPT" % net_id)
        iptable_rules.append("iptables -t nat -A POSTROUTING"
                             " -s %s.0/24 -o eth0.2 -j MASQUERADE" % net_id)

        self.add_custom_firewall_rules(iptable_rules)
        self.service_manager.need_restart(SERVICE_FIREWALL)

    def restore_firewall_rules_for_l2tp(self):
        """Restore firewall for vpn l2tp server."""
        self.update_firewall_rules_list()
        if "ipsec esp" in self.firewall_rules_list:
            self.ssh.run("uci del firewall.@rule[%s]"
                         % self.firewall_rules_list.index("ipsec esp"))
        self.update_firewall_rules_list()
        if "ipsec nat-t" in self.firewall_rules_list:
            self.ssh.run("uci del firewall.@rule[%s]"
                         % self.firewall_rules_list.index("ipsec nat-t"))
        self.update_firewall_rules_list()
        if "auth header" in self.firewall_rules_list:
            self.ssh.run("uci del firewall.@rule[%s]"
                         % self.firewall_rules_list.index("auth header"))
        self.remove_custom_firewall_rules()
        self.service_manager.need_restart(SERVICE_FIREWALL)

    def add_custom_firewall_rules(self, rules):
        """Backup current custom rules and replace with arguments.

        Args:
            rules: A list of iptable rules to apply.
        """
        backup_file_path = FIREWALL_CUSTOM_OPTION_PATH+".backup"
        if not self.file_exists(backup_file_path):
            self.ssh.run("mv %s %s" % (FIREWALL_CUSTOM_OPTION_PATH,
                                       backup_file_path))
        for rule in rules:
            self.ssh.run("echo %s >> %s" % (rule, FIREWALL_CUSTOM_OPTION_PATH))

    def remove_custom_firewall_rules(self):
        """Clean up and recover custom firewall rules."""
        backup_file_path = FIREWALL_CUSTOM_OPTION_PATH+".backup"
        if self.file_exists(backup_file_path):
            self.ssh.run("mv %s %s" % (backup_file_path,
                                       FIREWALL_CUSTOM_OPTION_PATH))
        else:
            self.log.debug("Did not find %s" % backup_file_path)
            self.ssh.run("echo "" > %s" % FIREWALL_CUSTOM_OPTION_PATH)

    def disable_pptp_service(self):
        """Disable pptp service."""
        self.package_remove(PPTP_PACKAGE)

    def enable_ipv6(self):
        """Enable ipv6 on OpenWrt."""
        self.ssh.run("uci set network.lan.ipv6=1")
        self.ssh.run("uci set network.wan.ipv6=1")
        self.service_manager.enable("odhcpd")
        self.service_manager.reload(SERVICE_NETWORK)
        self.config.discard("disable_ipv6")
        self.commit_changes()

    def disable_ipv6(self):
        """Disable ipv6 on OpenWrt."""
        self.config.add("disable_ipv6")
        self.ssh.run("uci set network.lan.ipv6=0")
        self.ssh.run("uci set network.wan.ipv6=0")
        self.service_manager.disable("odhcpd")
        self.service_manager.reload(SERVICE_NETWORK)
        self.commit_changes()


    def start_tcpdump(self, test_name, args="", interface="br-lan"):
        """"Start tcpdump on OpenWrt.

        Args:
            test_name: Test name for create tcpdump file name.
            args: Option args for tcpdump.
            interface: Interface to logging.
        Returns:
            tcpdump_file_name: tcpdump file name on OpenWrt.
            pid: tcpdump process id.
        """
        if not self.path_exists(TCPDUMP_DIR):
            self.ssh.run("mkdir %s" % TCPDUMP_DIR)
        tcpdump_file_name = "openwrt_%s_%s.pcap" % (test_name,
                                                    time.strftime("%Y-%m-%d_%H-%M-%S", time.localtime(time.time())))
        tcpdump_file_path = "".join([TCPDUMP_DIR, tcpdump_file_name])
        cmd = "tcpdump -i %s -s0 %s -w %s" % (interface, args, tcpdump_file_path)
        self.ssh.run_async(cmd)
        pid = self._get_tcpdump_pid(tcpdump_file_name)
        if not pid:
            raise signals.TestFailure("Fail to start tcpdump on OpenWrt.")
        # Set delay to prevent tcpdump fail to capture target packet.
        time.sleep(15)
        return tcpdump_file_name

    def stop_tcpdump(self, tcpdump_file_name, pull_dir=None):
        """Stop tcpdump on OpenWrt and pull the pcap file.

        Args:
            tcpdump_file_name: tcpdump file name on OpenWrt.
            pid: tcpdump process id.
            pull_dir: Keep none if no need to pull.
        Returns:
            tcpdump abs_path on host.
        """
        # Set delay to prevent tcpdump fail to capture target packet.
        time.sleep(15)
        pid = self._get_tcpdump_pid(tcpdump_file_name)
        self.ssh.run("kill -9 %s" % pid, ignore_status=True)
        if self.path_exists(TCPDUMP_DIR) and pull_dir:
            tcpdump_path = "".join([TCPDUMP_DIR, tcpdump_file_name])
            tcpdump_remote_path = "/".join([pull_dir, tcpdump_file_name])
            tcpdump_local_path = "%s@%s:%s" % (self.user, self.ip, tcpdump_path)
            utils.exe_cmd("scp %s %s" % (tcpdump_local_path, tcpdump_remote_path))

        if self._get_tcpdump_pid(tcpdump_file_name):
            raise signals.TestFailure("Failed to stop tcpdump on OpenWrt.")
        if self.file_exists(tcpdump_path):
            self.ssh.run("rm -f %s" % tcpdump_path)
        return tcpdump_remote_path if pull_dir else None

    def clear_tcpdump(self):
        self.ssh.run("killall tpcdump", ignore_status=True)
        if self.ssh.run("pgrep tpcdump", ignore_status=True).stdout:
            raise signals.TestFailure("Failed to clean up tcpdump process.")

    def _get_tcpdump_pid(self, tcpdump_file_name):
        """Check tcpdump process on OpenWrt."""
        return self.ssh.run("pgrep -f %s" % (tcpdump_file_name), ignore_status=True).stdout

    def block_dns_response(self):
        self.config.add("block_dns_response")
        iptable_rules = list(network_const.FIREWALL_RULES_DISABLE_DNS_RESPONSE)
        self.add_custom_firewall_rules(iptable_rules)
        self.service_manager.need_restart(SERVICE_FIREWALL)
        self.commit_changes()

    def unblock_dns_response(self):
        self.config.discard("block_dns_response")
        self.remove_custom_firewall_rules()
        self.service_manager.need_restart(SERVICE_FIREWALL)
        self.commit_changes()


class ServiceManager(object):
    """Class for service on OpenWrt.

        Attributes:
        ssh: ssh object for the AP.
        _need_restart: Record service need to restart.
    """

    def __init__(self, ssh):
        self.ssh = ssh
        self._need_restart = set()

    def enable(self, service_name):
        """Enable service auto start."""
        self.ssh.run("/etc/init.d/%s enable" % service_name)

    def disable(self, service_name):
        """Disable service auto start."""
        self.ssh.run("/etc/init.d/%s disable" % service_name)

    def restart(self, service_name):
        """Restart the service."""
        self.ssh.run("/etc/init.d/%s restart" % service_name)

    def reload(self, service_name):
        """Restart the service."""
        self.ssh.run("/etc/init.d/%s reload" % service_name)

    def restart_services(self):
        """Restart all services need to restart."""
        for service in self._need_restart:
            self.restart(service)
        self._need_restart = set()

    def stop(self, service_name):
        """Stop the service."""
        self.ssh.run("/etc/init.d/%s stop" % service_name)

    def need_restart(self, service_name):
        self._need_restart.add(service_name)<|MERGE_RESOLUTION|>--- conflicted
+++ resolved
@@ -77,14 +77,10 @@
             "setup_dns_server": self.remove_dns_server,
             "setup_vpn_pptp_server": self.remove_vpn_pptp_server,
             "setup_vpn_l2tp_server": self.remove_vpn_l2tp_server,
-<<<<<<< HEAD
-            "disable_ipv6": self.enable_ipv6
-=======
             "disable_ipv6": self.enable_ipv6,
             "setup_ipv6_bridge": self.remove_ipv6_bridge,
             "ipv6_prefer_option": self.remove_ipv6_prefer_option,
             "block_dns_response": self.unblock_dns_response
->>>>>>> 66cf6679
         }
         # This map contains cleanup functions to restore the configuration to
         # its default state. We write these keys to HISTORY_CONFIG_PATH prior to
