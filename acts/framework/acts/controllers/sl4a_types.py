--- conflicted
+++ resolved
@@ -25,9 +25,6 @@
     """
 
     def __init__(self, name=None, time=None, data=None):
-<<<<<<< HEAD
-        DictObject.__init__(self, name=name, time=time, data=data)
-=======
         DictObject.__init__(self, name=name, time=time, data=data)
 
 
@@ -54,5 +51,4 @@
             FailedReason=FailedReason,
             TypeName=TypeName,
             SubtypeName=SubtypeName,
-            State=State)
->>>>>>> f9469fca
+            State=State)