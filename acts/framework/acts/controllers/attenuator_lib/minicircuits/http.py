#!/usr/bin/env python3

#   Copyright 2016- The Android Open Source Project
#
#   Licensed under the Apache License, Version 2.0 (the "License");
#   you may not use this file except in compliance with the License.
#   You may obtain a copy of the License at
#
#       http://www.apache.org/licenses/LICENSE-2.0
#
#   Unless required by applicable law or agreed to in writing, software
#   distributed under the License is distributed on an "AS IS" BASIS,
#   WITHOUT WARRANTIES OR CONDITIONS OF ANY KIND, either express or implied.
#   See the License for the specific language governing permissions and
#   limitations under the License.
"""
Class for HTTP control of Mini-Circuits RCDAT series attenuators

This class provides a wrapper to the MC-RCDAT attenuator modules for purposes
of simplifying and abstracting control down to the basic necessities. It is
not the intention of the module to expose all functionality, but to allow
interchangeable HW to be used.

See http://www.minicircuits.com/softwaredownload/Prog_Manual-6-Programmable_Attenuator.pdf
"""

import urllib
from acts.controllers import attenuator


class AttenuatorInstrument(attenuator.AttenuatorInstrument):
    """A specific HTTP-controlled implementation of AttenuatorInstrument for
    Mini-Circuits RC-DAT attenuators.

    With the exception of HTTP-specific commands, all functionality is defined
    by the AttenuatorInstrument class.
    """
    def __init__(self, num_atten=1):
        super(AttenuatorInstrument, self).__init__(num_atten)
        self._ip_address = None
        self._port = None
        self._timeout = None
        self.address = None

    def open(self, host, port=80, timeout=2):
        """Initializes the AttenuatorInstrument and queries basic information.

        Args:
            host: A valid hostname (IP address or DNS-resolvable name) to an
            MC-DAT attenuator instrument.
            port: An optional port number (defaults to http default 80)
            timeout: An optional timeout for http requests
        """
        self._ip_address = host
        self._port = port
        self._timeout = timeout
        self.address = host

        att_req = urllib.request.urlopen('http://{}:{}/MN?'.format(
            self._ip_address, self._port))
        config_str = att_req.read().decode('utf-8').strip()
        if not config_str.startswith('MN='):
            raise attenuator.InvalidDataError(
                'Attenuator returned invalid data. Attenuator returned: {}'.
                format(config_str))

        config_str = config_str[len('MN='):]
        self.properties = dict(
            zip(['model', 'max_freq', 'max_atten'], config_str.split('-', 2)))
        self.max_atten = float(self.properties['max_atten'])

    def is_open(self):
        """Returns True if the AttenuatorInstrument has an open connection.

        Since this controller is based on HTTP requests, there is no connection
        required and the attenuator is always ready to accept requests.
        """
        return True

    def close(self):
        """Closes the connection to the attenuator.

        Since this controller is based on HTTP requests, there is no connection
        teardowns required.
        """
        pass

    def set_atten(self, idx, value, strict=True, retry=False, **_):
        """This function sets the attenuation of an attenuator given its index
        in the instrument.

        Args:
            idx: A zero-based index that identifies a particular attenuator in
                an instrument. For instruments that only have one channel, this
                is ignored by the device.
            value: A floating point value for nominal attenuation to be set.
            strict: if True, function raises an error when given out of
                bounds attenuation values, if false, the function sets out of
                bounds values to 0 or max_atten.
            retry: if True, command will be retried if possible

        Raises:
            InvalidDataError if the attenuator does not respond with the
            expected output.
        """
        if not (0 <= idx < self.num_atten):
            raise IndexError('Attenuator index out of range!', self.num_atten,
                             idx)

        if value > self.max_atten and strict:
            raise ValueError('Attenuator value out of range!', self.max_atten,
                             value)
        # The actual device uses one-based index for channel numbers.
        adjusted_value = min(max(0, value), self.max_atten)
        att_req = urllib.request.urlopen(
            'http://{}:{}/CHAN:{}:SETATT:{}'.format(self._ip_address,
                                                    self._port, idx + 1,
                                                    adjusted_value),
            timeout=self._timeout)
        att_resp = att_req.read().decode('utf-8').strip()
        if att_resp != '1':
<<<<<<< HEAD
            if retry:
                self.set_atten(idx, value, strict, retry=False)
            else:
                raise attenuator.InvalidDataError(
                    'Attenuator returned invalid data. Attenuator returned: {}'
                    .format(att_resp))

    def get_atten(self, idx, retry=False, **_):
=======
            raise attenuator.InvalidDataError(
                f"Attenuator returned invalid data. Attenuator returned: {att_resp}"
            )

    def get_atten(self, idx, **_):
>>>>>>> 0ec7f0a0
        """Returns the current attenuation of the attenuator at the given index.

        Args:
            idx: The index of the attenuator.
            retry: if True, command will be retried if possible

        Raises:
            InvalidDataError if the attenuator does not respond with the
            expected outpu

        Returns:
            the current attenuation value as a float
        """
        if not (0 <= idx < self.num_atten):
            raise IndexError('Attenuator index out of range!', self.num_atten,
                             idx)
<<<<<<< HEAD
        att_req = urllib.request.urlopen('http://{}:{}/CHAN:{}:ATT?'.format(
            self._ip_address, self.port, idx + 1),
                                         timeout=self._timeout)
        att_resp = att_req.read().decode('utf-8')
=======
        att_req = urllib.request.urlopen(
            'http://{}:{}/CHAN:{}:ATT?'.format(self._ip_address, self.port,
                                               idx + 1),
            timeout=self._timeout)
        att_resp = att_req.read().decode('utf-8').strip()
>>>>>>> 0ec7f0a0
        try:
            atten_val = float(att_resp)
        except:
            if retry:
                self.get_atten(idx, retry=False)
            else:
                raise attenuator.InvalidDataError(
                    'Attenuator returned invalid data. Attenuator returned: {}'
                    .format(att_resp))
        return atten_val<|MERGE_RESOLUTION|>--- conflicted
+++ resolved
@@ -119,7 +119,6 @@
             timeout=self._timeout)
         att_resp = att_req.read().decode('utf-8').strip()
         if att_resp != '1':
-<<<<<<< HEAD
             if retry:
                 self.set_atten(idx, value, strict, retry=False)
             else:
@@ -128,13 +127,6 @@
                     .format(att_resp))
 
     def get_atten(self, idx, retry=False, **_):
-=======
-            raise attenuator.InvalidDataError(
-                f"Attenuator returned invalid data. Attenuator returned: {att_resp}"
-            )
-
-    def get_atten(self, idx, **_):
->>>>>>> 0ec7f0a0
         """Returns the current attenuation of the attenuator at the given index.
 
         Args:
@@ -151,18 +143,11 @@
         if not (0 <= idx < self.num_atten):
             raise IndexError('Attenuator index out of range!', self.num_atten,
                              idx)
-<<<<<<< HEAD
-        att_req = urllib.request.urlopen('http://{}:{}/CHAN:{}:ATT?'.format(
-            self._ip_address, self.port, idx + 1),
-                                         timeout=self._timeout)
-        att_resp = att_req.read().decode('utf-8')
-=======
         att_req = urllib.request.urlopen(
             'http://{}:{}/CHAN:{}:ATT?'.format(self._ip_address, self.port,
                                                idx + 1),
             timeout=self._timeout)
         att_resp = att_req.read().decode('utf-8').strip()
->>>>>>> 0ec7f0a0
         try:
             atten_val = float(att_resp)
         except:
