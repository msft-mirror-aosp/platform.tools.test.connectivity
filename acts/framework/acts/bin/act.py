#!/usr/bin/env python3.4
#
#   Copyright 2016 - The Android Open Source Project
#
#   Licensed under the Apache License, Version 2.0 (the "License");
#   you may not use this file except in compliance with the License.
#   You may obtain a copy of the License at
#
#       http://www.apache.org/licenses/LICENSE-2.0
#
#   Unless required by applicable law or agreed to in writing, software
#   distributed under the License is distributed on an "AS IS" BASIS,
#   WITHOUT WARRANTIES OR CONDITIONS OF ANY KIND, either express or implied.
#   See the License for the specific language governing permissions and
#   limitations under the License.

from builtins import str

import argparse
import multiprocessing
import os
import signal
import sys
import traceback

from acts.keys import Config
from acts.signals import TestAbortAll
from acts.test_runner import TestRunner
from acts.test_runner import USERError
from acts.utils import abs_path
from acts.utils import load_config
from acts.utils import valid_filename_chars

# An environment variable defining the base location for ACTS logs.
_ENV_ACTS_LOGPATH = 'ACTS_LOGPATH'

# An environment variable defining the test search paths for ACTS.
_ENV_ACTS_TESTPATHS = 'ACTS_TESTPATHS'
_PATH_SEPARATOR = ':'


def _validate_test_config(test_config):
    """Validates the raw configuration loaded from the config file.

    Making sure all the required fields exist.
    """
    for k in Config.reserved_keys.value:
        if k not in test_config:
            raise USERError(("Required key {} missing in test "
                             "config.").format(k))


def _validate_testbed_name(name):
    """Validates the name of a test bed.

    Since test bed names are used as part of the test run id, it needs to meet
    certain requirements.

    Args:
        name: The test bed's name specified in config file.

    Raises:
        If the name does not meet any criteria, USERError is raised.
    """
    if not name:
        raise USERError("Test bed names can't be empty.")
    if not isinstance(name, str):
        raise USERError("Test bed names have to be string.")
    for l in name:
        if l not in valid_filename_chars:
            raise USERError("Char '%s' is not allowed in test bed names." % l)


def _validate_testbed_configs(testbed_configs):
    """Validates the testbed configurations.

    Args:
        testbed_configs: A list of testbed configuration json objects.

    Raises:
        If any part of the configuration is invalid, USERError is raised.
    """
    seen_names = set()
    # Cross checks testbed configs for resource conflicts.
    for config in testbed_configs:
        # Check for conflicts between multiple concurrent testbed configs.
        # No need to call it if there's only one testbed config.
        name = config[Config.key_testbed_name.value]
        _validate_testbed_name(name)
        # Test bed names should be unique.
        if name in seen_names:
            raise USERError("Duplicate testbed name {} found.".format(name))
        seen_names.add(name)


def _verify_test_class_name(test_cls_name):
    if not test_cls_name.endswith("Test"):
        raise USERError(("Requested test class '%s' does not follow the test "
                         "class naming convention *Test.") % test_cls_name)


def _parse_one_test_specifier(item):
    """Parse one test specifier from command line input.

    This also verifies that the test class name and test case names follow
    ACTS's naming conventions. A test class name has to end with "Test"; a test
    case name has to start with "test".

    Args:
        item: A string that specifies a test class or test cases in one test
            class to run.

    Returns:
        A tuple of a string and a list of strings. The string is the test class
        name, the list of strings is a list of test case names. The list can be
        None.
    """
    tokens = item.split(':')
    if len(tokens) > 2:
        raise USERError("Syntax error in test specifier %s" % item)
    if len(tokens) == 1:
        # This should be considered a test class name
        test_cls_name = tokens[0]
        _verify_test_class_name(test_cls_name)
        return (test_cls_name, None)
    elif len(tokens) == 2:
        # This should be considered a test class name followed by
        # a list of test case names.
        test_cls_name, test_case_names = tokens
        clean_names = []
        _verify_test_class_name(test_cls_name)
        for elem in test_case_names.split(','):
            test_case_name = elem.strip()
            if not test_case_name.startswith("test_"):
                raise USERError(("Requested test case '%s' in test class "
                                 "'%s' does not follow the test case "
                                 "naming convention test_*.") %
                                (test_case_name, test_cls_name))
            clean_names.append(test_case_name)
        return (test_cls_name, clean_names)


def parse_test_list(test_list):
    """Parse user provided test list into internal format for test_runner.

    Args:
        test_list: A list of test classes/cases.
    """
    result = []
    for elem in test_list:
        result.append(_parse_one_test_specifier(elem))
    return result

def load_test_config_file(test_config_path, tb_filters=None):
    """Processes the test configuration file provied by user.

    Loads the configuration file into a json object, unpacks each testbed
    config into its own json object, and validate the configuration in the
    process.

    Args:
        test_config_path: Path to the test configuration file.

    Returns:
        A list of test configuration json objects to be passed to TestRunner.
    """
    try:
        configs = load_config(test_config_path)
        if tb_filters:
            tbs = []
            for tb in configs[Config.key_testbed.value]:
                if tb[Config.key_testbed_name.value] in tb_filters:
                    tbs.append(tb)
            if len(tbs) != len(tb_filters):
                print("Expect to find %d test bed configs, found %d." %
                      (len(tb_filters), len(tbs)))
                print("Check if you have the correct test bed names.")
                return None
            configs[Config.key_testbed.value] = tbs

        if (not Config.key_log_path.value in configs and
                _ENV_ACTS_LOGPATH in os.environ):
            print('Using environment log path: %s' %
                  (os.environ[_ENV_ACTS_LOGPATH]))
            configs[Config.key_log_path.value] = os.environ[_ENV_ACTS_LOGPATH]
        if (not Config.key_test_paths.value in configs and
                _ENV_ACTS_TESTPATHS in os.environ):
            print('Using environment test paths: %s' %
                  (os.environ[_ENV_ACTS_TESTPATHS]))
            configs[Config.key_test_paths.value] = os.environ[
                _ENV_ACTS_TESTPATHS].split(_PATH_SEPARATOR)

        _validate_test_config(configs)
        _validate_testbed_configs(configs[Config.key_testbed.value])
        k_log_path = Config.key_log_path.value
        configs[k_log_path] = abs_path(configs[k_log_path])
        config_path, _ = os.path.split(abs_path(test_config_path))
        configs[Config.key_config_path] = config_path
        tps = configs[Config.key_test_paths.value]
    except USERError as e:
        print("Something is wrong in the test configurations.")
        print(str(e))
        return None
    except Exception as e:
        print("Error loading test config {}".format(test_config_path))
        print(traceback.format_exc())
        return None
    # Unpack testbeds into separate json objects.
    beds = configs.pop(Config.key_testbed.value)
    config_jsons = []
    # TODO: See if there is a better way to do this: b/29836695
    config_path, _ = os.path.split(abs_path(test_config_path))
    configs[Config.key_config_path] = config_path
    for original_bed_config in beds:
        new_test_config = dict(configs)
        new_test_config[Config.key_testbed.value] = original_bed_config
        # Keys in each test bed config will be copied to a level up to be
        # picked up for user_params. If the key already exists in the upper
        # level, the local one defined in test bed config overwrites the
        # general one.
        new_test_config.update(original_bed_config)
        config_jsons.append(new_test_config)
    return config_jsons

<<<<<<< HEAD
def _run_test(parsed_config, test_identifiers, repeat=1):
=======

def _run_test(test_runner, repeat=1):
>>>>>>> 176d27aa
    """Instantiate and runs TestRunner.

    This is the function to start separate processes with.

    Args:
        parsed_config: A dict that is a set of configs for one TestRunner.
        test_identifiers: A list of tuples, each identifies what test case to
                          run on what test class.
        repeat: Number of times to iterate the specified tests.
    """
    test_runner = _create_test_runner(parsed_config, test_identifiers)
    ok = True
    try:
        for i in range(repeat):
            test_runner.run()
    except TestAbortAll:
        return
    except:
        print("Exception when executing {}, iteration {}.".format(
            test_runner.testbed_name, i))
        print(traceback.format_exc())
        ok = False
    finally:
        test_runner.stop()
        return ok and test_runner.results.is_all_pass


def _gen_term_signal_handler(test_runners):
    def termination_sig_handler(signal_num, frame):
        for t in test_runners:
            t.stop()
        sys.exit(1)

    return termination_sig_handler

<<<<<<< HEAD
def _create_test_runner(parsed_config, test_identifiers):
    """Instantiates one TestRunner object and register termination signal
    handlers that properly shut down the TestRunner run.

    Args:
        parsed_config: A dict that is a set of configs for one TestRunner.
        test_identifiers: A list of tuples, each identifies what test case to
                          run on what test class.

    Returns:
        A TestRunner object.
    """
    try:
        t = TestRunner(parsed_config, test_identifiers)
    except:
        print("Failed to instantiate test runner, abort.")
        print(traceback.format_exc())
        sys.exit(1)
    # Register handler for termination signals.
    handler = _gen_term_signal_handler([t])
    signal.signal(signal.SIGTERM, handler)
    signal.signal(signal.SIGINT, handler)
    return t

def _run_tests_parallel(parsed_configs, test_identifiers, repeat):
    """Executes requested tests in parallel.

    Each test run will be in its own process.

    Args:
        parsed_config: A list of dicts, each is a set of configs for one
                       TestRunner.
        test_identifiers: A list of tuples, each identifies what test case to
                          run on what test class.
        repeat: Number of times to iterate the specified tests.

    Returns:
        True if all test runs executed successfully, False otherwise.
    """
    print("Executing {} concurrent test runs.".format(len(parsed_configs)))
    arg_list = [(c, test_identifiers, repeat) for c in parsed_configs]
    results = []
    with multiprocessing.Pool(processes=len(parsed_configs)) as pool:
        # Can't use starmap for py2 compatibility. One day, one day......
        for args in arg_list:
            results.append(pool.apply_async(_run_test, args))
        pool.close()
        pool.join()
=======

def _run_tests_parallel(process_args):
    print("Executing {} concurrent test runs.".format(len(process_args)))
    results = concurrent_exec(_run_test, process_args)
>>>>>>> 176d27aa
    for r in results:
        if r.get() is False or isinstance(r, Exception):
            return False

<<<<<<< HEAD
def _run_tests_sequential(parsed_configs, test_identifiers, repeat):
    """Executes requested tests sequentially.

    Requested test runs will commence one after another according to the order
    of their corresponding configs.

    Args:
        parsed_config: A list of dicts, each is a set of configs for one
                       TestRunner.
        test_identifiers: A list of tuples, each identifies what test case to
                          run on what test class.
        repeat: Number of times to iterate the specified tests.

    Returns:
        True if all test runs executed successfully, False otherwise.
    """
=======

def _run_tests_sequential(process_args):
>>>>>>> 176d27aa
    ok = True
    for c in parsed_configs:
        ret = _run_test(c, test_identifiers, repeat)
        if ret is False:
            ok = False
    return ok


def _parse_test_file(fpath):
    """Parses a test file that contains test specifiers.

    Args:
        fpath: A string that is the path to the test file to parse.

    Returns:
        A list of strings, each is a test specifier.
    """
    try:
        with open(fpath, 'r') as f:
            tf = []
            for line in f:
                line = line.strip()
                if not line:
                    continue
                if len(tf) and (tf[-1].endswith(':') or tf[-1].endswith(',')):
                    tf[-1] += line
                else:
                    tf.append(line)
            return tf
    except:
        print("Error loading test file.")
        raise


def main(argv):
    parser = argparse.ArgumentParser(description=(
        "Specify tests to run. If "
        "nothing specified, run all test cases found."))
    parser.add_argument(
        '-c',
        '--config',
        nargs=1,
        type=str,
        required=True,
        metavar="<PATH>",
        help="Path to the test configuration file.")
    parser.add_argument(
        '--test_args',
        nargs='+',
        type=str,
        metavar="Arg1 Arg2 ...",
        help=("Command-line arguments to be passed to every test case in a "
              "test run. Use with caution."))
<<<<<<< HEAD
    parser.add_argument('-p', '--parallel', action="store_true",
=======
    parser.add_argument(
        '-d',
        '--debug',
        action="store_true",
        help=("Set this flag if manual debugging is required."))
    parser.add_argument(
        '-p',
        '--parallel',
        action="store_true",
>>>>>>> 176d27aa
        help=("If set, tests will be executed on all testbeds in parallel. "
              "Otherwise, tests are executed iteratively testbed by testbed."))
    parser.add_argument(
        '-r',
        '--repeat',
        type=int,
        metavar="<NUMBER>",
        help="Number of times to run the specified test cases.")
    parser.add_argument(
        '-tb',
        '--testbed',
        nargs='+',
        type=str,
        metavar="[<TEST BED NAME1> <TEST BED NAME2> ...]",
        help="Specify which test beds to run tests on.")
    group = parser.add_mutually_exclusive_group(required=True)
    group.add_argument(
        '-tc',
        '--testclass',
        nargs='+',
        type=str,
        metavar="[TestClass1 TestClass2:test_xxx ...]",
        help="A list of test classes/cases to run.")
    group.add_argument(
        '-tf',
        '--testfile',
        nargs=1,
        type=str,
        metavar="<PATH>",
        help=("Path to a file containing a comma delimited list of test "
              "classes to run."))

    args = parser.parse_args(argv)
    test_list = None
    repeat = 1
    if args.testfile:
        test_list = _parse_test_file(args.testfile[0])
    elif args.testclass:
        test_list = args.testclass
    if args.repeat:
        repeat = args.repeat
    parsed_configs = load_test_config_file(args.config[0], args.testbed)
    if not parsed_configs:
        print("Encountered error when parsing the config file, abort!")
        sys.exit(1)
    for c in parsed_configs:
        c[Config.ikey_cli_args.value] = args.test_args
    # Prepare args for test runs
    test_identifiers = parse_test_list(test_list)
    # Execute test runners.
    if args.parallel and len(parsed_configs) > 1:
        exec_result = _run_tests_parallel(parsed_configs, test_identifiers, repeat)
    else:
        exec_result = _run_tests_sequential(parsed_configs, test_identifiers, repeat)
    if exec_result is False:
        sys.exit(1)
    sys.exit(0)


if __name__ == "__main__":
    main(sys.argv[1:])<|MERGE_RESOLUTION|>--- conflicted
+++ resolved
@@ -222,12 +222,7 @@
         config_jsons.append(new_test_config)
     return config_jsons
 
-<<<<<<< HEAD
 def _run_test(parsed_config, test_identifiers, repeat=1):
-=======
-
-def _run_test(test_runner, repeat=1):
->>>>>>> 176d27aa
     """Instantiate and runs TestRunner.
 
     This is the function to start separate processes with.
@@ -263,7 +258,6 @@
 
     return termination_sig_handler
 
-<<<<<<< HEAD
 def _create_test_runner(parsed_config, test_identifiers):
     """Instantiates one TestRunner object and register termination signal
     handlers that properly shut down the TestRunner run.
@@ -312,17 +306,10 @@
             results.append(pool.apply_async(_run_test, args))
         pool.close()
         pool.join()
-=======
-
-def _run_tests_parallel(process_args):
-    print("Executing {} concurrent test runs.".format(len(process_args)))
-    results = concurrent_exec(_run_test, process_args)
->>>>>>> 176d27aa
     for r in results:
         if r.get() is False or isinstance(r, Exception):
             return False
 
-<<<<<<< HEAD
 def _run_tests_sequential(parsed_configs, test_identifiers, repeat):
     """Executes requested tests sequentially.
 
@@ -339,10 +326,6 @@
     Returns:
         True if all test runs executed successfully, False otherwise.
     """
-=======
-
-def _run_tests_sequential(process_args):
->>>>>>> 176d27aa
     ok = True
     for c in parsed_configs:
         ret = _run_test(c, test_identifiers, repeat)
@@ -396,19 +379,10 @@
         metavar="Arg1 Arg2 ...",
         help=("Command-line arguments to be passed to every test case in a "
               "test run. Use with caution."))
-<<<<<<< HEAD
-    parser.add_argument('-p', '--parallel', action="store_true",
-=======
-    parser.add_argument(
-        '-d',
-        '--debug',
-        action="store_true",
-        help=("Set this flag if manual debugging is required."))
     parser.add_argument(
         '-p',
         '--parallel',
         action="store_true",
->>>>>>> 176d27aa
         help=("If set, tests will be executed on all testbeds in parallel. "
               "Otherwise, tests are executed iteratively testbed by testbed."))
     parser.add_argument(
