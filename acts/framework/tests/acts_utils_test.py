#!/usr/bin/env python3
#
#   Copyright 2016 - The Android Open Source Project
#
#   Licensed under the Apache License, Version 2.0 (the "License");
#   you may not use this file except in compliance with the License.
#   You may obtain a copy of the License at
#
#       http://www.apache.org/licenses/LICENSE-2.0
#
#   Unless required by applicable law or agreed to in writing, software
#   distributed under the License is distributed on an "AS IS" BASIS,
#   WITHOUT WARRANTIES OR CONDITIONS OF ANY KIND, either express or implied.
#   See the License for the specific language governing permissions and
#   limitations under the License.

import logging
import time
import unittest

import mock

from acts import utils
from acts import signals
from acts.controllers.adb import AdbError

PROVISIONED_STATE_GOOD = 1


class ByPassSetupWizardTests(unittest.TestCase):
    """This test class for unit testing acts.utils.bypass_setup_wizard."""

    def test_start_standing_subproc(self):
        with self.assertRaisesRegex(utils.ActsUtilsError,
                                    'Process .* has terminated'):
            utils.start_standing_subprocess('sleep 0', check_health_delay=0.1)

    def test_stop_standing_subproc(self):
        p = utils.start_standing_subprocess('sleep 0')
        time.sleep(0.1)
        with self.assertRaisesRegex(utils.ActsUtilsError,
                                    'Process .* has terminated'):
            utils.stop_standing_subprocess(p)

    @mock.patch('time.sleep')
    def test_bypass_setup_wizard_no_complications(self, _):
        ad = mock.Mock()
        ad.adb.shell.side_effect = [
            # Return value for SetupWizardExitActivity
            BypassSetupWizardReturn.NO_COMPLICATIONS,
            # Return value for device_provisioned
            PROVISIONED_STATE_GOOD,
        ]
        ad.adb.return_state = BypassSetupWizardReturn.NO_COMPLICATIONS
        self.assertTrue(utils.bypass_setup_wizard(ad))
        self.assertFalse(
            ad.adb.root_adb.called,
            'The root command should not be called if there are no '
            'complications.')

    @mock.patch('time.sleep')
    def test_bypass_setup_wizard_unrecognized_error(self, _):
        ad = mock.Mock()
        ad.adb.shell.side_effect = [
            # Return value for SetupWizardExitActivity
            BypassSetupWizardReturn.UNRECOGNIZED_ERR,
            # Return value for device_provisioned
            PROVISIONED_STATE_GOOD,
        ]
        with self.assertRaises(AdbError):
            utils.bypass_setup_wizard(ad)
        self.assertFalse(
            ad.adb.root_adb.called,
            'The root command should not be called if we do not have a '
            'codepath for recovering from the failure.')

    @mock.patch('time.sleep')
    def test_bypass_setup_wizard_need_root_access(self, _):
        ad = mock.Mock()
        ad.adb.shell.side_effect = [
            # Return value for SetupWizardExitActivity
            BypassSetupWizardReturn.ROOT_ADB_NO_COMP,
            # Return value for rooting the device
            BypassSetupWizardReturn.NO_COMPLICATIONS,
            # Return value for device_provisioned
            PROVISIONED_STATE_GOOD
        ]

        utils.bypass_setup_wizard(ad)

        self.assertTrue(
            ad.adb.root_adb_called,
            'The command required root access, but the device was never '
            'rooted.')

    @mock.patch('time.sleep')
    def test_bypass_setup_wizard_need_root_already_skipped(self, _):
        ad = mock.Mock()
        ad.adb.shell.side_effect = [
            # Return value for SetupWizardExitActivity
            BypassSetupWizardReturn.ROOT_ADB_SKIPPED,
            # Return value for SetupWizardExitActivity after root
            BypassSetupWizardReturn.ALREADY_BYPASSED,
            # Return value for device_provisioned
            PROVISIONED_STATE_GOOD
        ]
        self.assertTrue(utils.bypass_setup_wizard(ad))
        self.assertTrue(ad.adb.root_adb_called)

    @mock.patch('time.sleep')
    def test_bypass_setup_wizard_root_access_still_fails(self, _):
        ad = mock.Mock()
        ad.adb.shell.side_effect = [
            # Return value for SetupWizardExitActivity
            BypassSetupWizardReturn.ROOT_ADB_FAILS,
            # Return value for SetupWizardExitActivity after root
            BypassSetupWizardReturn.UNRECOGNIZED_ERR,
            # Return value for device_provisioned
            PROVISIONED_STATE_GOOD
        ]

        with self.assertRaises(AdbError):
            utils.bypass_setup_wizard(ad)
        self.assertTrue(ad.adb.root_adb_called)


class BypassSetupWizardReturn:
    # No complications. Bypass works the first time without issues.
    NO_COMPLICATIONS = ('Starting: Intent { cmp=com.google.android.setupwizard/'
                        '.SetupWizardExitActivity }')

    # Fail with doesn't need to be skipped/was skipped already.
    ALREADY_BYPASSED = AdbError('', 'ADB_CMD_OUTPUT:0', 'Error type 3\n'
                                                        'Error: Activity class',
                                1)
    # Fail with different error.
    UNRECOGNIZED_ERR = AdbError('', 'ADB_CMD_OUTPUT:0', 'Error type 4\n'
                                                        'Error: Activity class',
                                0)
    # Fail, get root access, then no complications arise.
    ROOT_ADB_NO_COMP = AdbError('', 'ADB_CMD_OUTPUT:255',
                                'Security exception: Permission Denial: '
                                'starting Intent { flg=0x10000000 '
                                'cmp=com.google.android.setupwizard/'
                                '.SetupWizardExitActivity } from null '
                                '(pid=5045, uid=2000) not exported from uid '
                                '10000', 0)
    # Even with root access, the bypass setup wizard doesn't need to be skipped.
    ROOT_ADB_SKIPPED = AdbError('', 'ADB_CMD_OUTPUT:255',
                                'Security exception: Permission Denial: '
                                'starting Intent { flg=0x10000000 '
                                'cmp=com.google.android.setupwizard/'
                                '.SetupWizardExitActivity } from null '
                                '(pid=5045, uid=2000) not exported from '
                                'uid 10000', 0)
    # Even with root access, the bypass setup wizard fails
    ROOT_ADB_FAILS = AdbError(
        '', 'ADB_CMD_OUTPUT:255',
        'Security exception: Permission Denial: starting Intent { '
        'flg=0x10000000 cmp=com.google.android.setupwizard/'
        '.SetupWizardExitActivity } from null (pid=5045, uid=2000) not '
        'exported from uid 10000', 0)


class ConcurrentActionsTest(unittest.TestCase):
    """Tests acts.utils.run_concurrent_actions and related functions."""

    @staticmethod
    def function_returns_passed_in_arg(arg):
        return arg

    @staticmethod
    def function_raises_passed_in_exception_type(exception_type):
        raise exception_type

    def test_run_concurrent_actions_no_raise_returns_proper_return_values(self):
        """Tests run_concurrent_actions_no_raise returns in the correct order.

        Each function passed into run_concurrent_actions_no_raise returns the
        values returned from each individual callable in the order passed in.
        """
        ret_values = utils.run_concurrent_actions_no_raise(
            lambda: self.function_returns_passed_in_arg('ARG1'),
            lambda: self.function_returns_passed_in_arg('ARG2'),
            lambda: self.function_returns_passed_in_arg('ARG3')
        )

        self.assertEqual(len(ret_values), 3)
        self.assertEqual(ret_values[0], 'ARG1')
        self.assertEqual(ret_values[1], 'ARG2')
        self.assertEqual(ret_values[2], 'ARG3')

    def test_run_concurrent_actions_no_raise_returns_raised_exceptions(self):
        """Tests run_concurrent_actions_no_raise returns raised exceptions.

        Instead of allowing raised exceptions to be raised in the main thread,
        this function should capture the exception and return them in the slot
        the return value should have been returned in.
        """
        ret_values = utils.run_concurrent_actions_no_raise(
            lambda: self.function_raises_passed_in_exception_type(IndexError),
            lambda: self.function_raises_passed_in_exception_type(KeyError)
        )

        self.assertEqual(len(ret_values), 2)
        self.assertEqual(ret_values[0].__class__, IndexError)
        self.assertEqual(ret_values[1].__class__, KeyError)

    def test_run_concurrent_actions_returns_proper_return_values(self):
        """Tests run_concurrent_actions returns in the correct order.

        Each function passed into run_concurrent_actions returns the values
        returned from each individual callable in the order passed in.
        """

        ret_values = utils.run_concurrent_actions(
            lambda: self.function_returns_passed_in_arg('ARG1'),
            lambda: self.function_returns_passed_in_arg('ARG2'),
            lambda: self.function_returns_passed_in_arg('ARG3')
        )

        self.assertEqual(len(ret_values), 3)
        self.assertEqual(ret_values[0], 'ARG1')
        self.assertEqual(ret_values[1], 'ARG2')
        self.assertEqual(ret_values[2], 'ARG3')

    def test_run_concurrent_actions_raises_exceptions(self):
        """Tests run_concurrent_actions raises exceptions from given actions."""
        with self.assertRaises(KeyError):
            utils.run_concurrent_actions(
                lambda: self.function_returns_passed_in_arg('ARG1'),
                lambda: self.function_raises_passed_in_exception_type(KeyError)
            )

    def test_test_concurrent_actions_raises_non_test_failure(self):
        """Tests test_concurrent_actions raises the given exception."""
        with self.assertRaises(KeyError):
            utils.test_concurrent_actions(
                lambda: self.function_raises_passed_in_exception_type(KeyError),
                failure_exceptions=signals.TestFailure
            )

    def test_test_concurrent_actions_raises_test_failure(self):
        """Tests test_concurrent_actions raises the given exception."""
        with self.assertRaises(signals.TestFailure):
            utils.test_concurrent_actions(
                lambda: self.function_raises_passed_in_exception_type(KeyError),
                failure_exceptions=KeyError
            )


class SuppressLogOutputTest(unittest.TestCase):
    """Tests SuppressLogOutput"""

    def test_suppress_log_output(self):
        """Tests that the SuppressLogOutput context manager removes handlers
        of the specified levels upon entry and re-adds handlers upon exit.
        """
        handlers = [logging.NullHandler(level=lvl) for lvl in
                    (logging.DEBUG, logging.INFO, logging.ERROR)]
        log = logging.getLogger('test_log')
        for handler in handlers:
            log.addHandler(handler)
        with utils.SuppressLogOutput(log, [logging.INFO, logging.ERROR]):
            self.assertTrue(
                any(handler.level == logging.DEBUG for handler in log.handlers))
            self.assertFalse(
                any(handler.level in (logging.INFO, logging.ERROR)
                    for handler in log.handlers))
        self.assertCountEqual(handlers, log.handlers)


class IpAddressUtilTest(unittest.TestCase):

    def test_positive_ipv4_normal_address(self):
        ip_address = "192.168.1.123"
        self.assertTrue(utils.is_valid_ipv4_address(ip_address))

    def test_positive_ipv4_any_address(self):
        ip_address = "0.0.0.0"
        self.assertTrue(utils.is_valid_ipv4_address(ip_address))

    def test_positive_ipv4_broadcast(self):
        ip_address = "255.255.255.0"
        self.assertTrue(utils.is_valid_ipv4_address(ip_address))

    def test_negative_ipv4_with_ipv6_address(self):
        ip_address = "fe80::f693:9fff:fef4:1ac"
        self.assertFalse(utils.is_valid_ipv4_address(ip_address))

    def test_negative_ipv4_with_invalid_string(self):
        ip_address = "fdsafdsafdsafdsf"
        self.assertFalse(utils.is_valid_ipv4_address(ip_address))

    def test_negative_ipv4_with_invalid_number(self):
        ip_address = "192.168.500.123"
        self.assertFalse(utils.is_valid_ipv4_address(ip_address))

    def test_positive_ipv6(self):
        ip_address = 'fe80::f693:9fff:fef4:1ac'
        self.assertTrue(utils.is_valid_ipv6_address(ip_address))

    def test_positive_ipv6_link_local(self):
        ip_address = 'fe80::'
        self.assertTrue(utils.is_valid_ipv6_address(ip_address))

    def test_negative_ipv6_with_ipv4_address(self):
        ip_address = '192.168.1.123'
        self.assertFalse(utils.is_valid_ipv6_address(ip_address))

    def test_negative_ipv6_invalid_characters(self):
        ip_address = 'fe80:jkyr:f693:9fff:fef4:1ac'
        self.assertFalse(utils.is_valid_ipv6_address(ip_address))

    def test_negative_ipv6_invalid_string(self):
        ip_address = 'fdsafdsafdsafdsf'
        self.assertFalse(utils.is_valid_ipv6_address(ip_address))

<<<<<<< HEAD
=======
    @mock.patch('acts.libs.proc.job.run')
    def test_local_get_interface_ip_addresses_full(self, job_mock):
        job_mock.side_effect = [
            job.Result(stdout=bytes(MOCK_IP_ADDRESSES, 'utf-8'),
                       encoding='utf-8'),
            job.Result(stdout=bytes(MOCK_IFCONFIG_OUTPUT, 'utf-8'),
                       encoding='utf-8')
        ]
        self.assertTrue(
            utils.get_interface_ip_addresses(job, 'eno1') ==
            CORRECT_FULL_IP_LIST)

    @mock.patch('acts.libs.proc.job.run')
    def test_local_get_interface_ip_addresses_empty(self, job_mock):
        job_mock.side_effect = [
            job.Result(stdout=bytes(MOCK_IP_ADDRESSES, 'utf-8'),
                       encoding='utf-8'),
            job.Result(stdout=bytes(MOCK_IFCONFIG_OUTPUT, 'utf-8'),
                       encoding='utf-8')
        ]
        self.assertTrue(
            utils.get_interface_ip_addresses(job, 'wlan1') ==
            CORRECT_EMPTY_IP_LIST)

    @mock.patch('acts.controllers.utils_lib.ssh.connection.SshConnection.run')
    def test_ssh_get_interface_ip_addresses_full(self, ssh_mock):
        ssh_mock.side_effect = [
            job.Result(stdout=bytes(MOCK_IP_ADDRESSES, 'utf-8'),
                       encoding='utf-8'),
            job.Result(stdout=bytes(MOCK_IFCONFIG_OUTPUT, 'utf-8'),
                       encoding='utf-8')
        ]
        self.assertTrue(
            utils.get_interface_ip_addresses(SshConnection('mock_settings'),
                                             'eno1') == CORRECT_FULL_IP_LIST)

    @mock.patch('acts.controllers.utils_lib.ssh.connection.SshConnection.run')
    def test_ssh_get_interface_ip_addresses_empty(self, ssh_mock):
        ssh_mock.side_effect = [
            job.Result(stdout=bytes(MOCK_IP_ADDRESSES, 'utf-8'),
                       encoding='utf-8'),
            job.Result(stdout=bytes(MOCK_IFCONFIG_OUTPUT, 'utf-8'),
                       encoding='utf-8')
        ]
        self.assertTrue(
            utils.get_interface_ip_addresses(SshConnection('mock_settings'),
                                             'wlan1') == CORRECT_EMPTY_IP_LIST)

    @mock.patch('acts.controllers.adb.AdbProxy')
    def test_android_get_interface_ip_addresses_full(self, adb_mock):
        adb_mock().shell.side_effect = [MOCK_IP_ADDRESSES, MOCK_IFCONFIG_OUTPUT]
        self.assertTrue(
            utils.get_interface_ip_addresses(AndroidDevice(), 'eno1') ==
            CORRECT_FULL_IP_LIST)

    @mock.patch('acts.controllers.adb.AdbProxy')
    def test_android_get_interface_ip_addresses_empty(self, adb_mock):
        adb_mock().shell.side_effect = [MOCK_IP_ADDRESSES, MOCK_IFCONFIG_OUTPUT]
        self.assertTrue(
            utils.get_interface_ip_addresses(AndroidDevice(), 'wlan1') ==
            CORRECT_EMPTY_IP_LIST)

    @mock.patch(FUCHSIA_INIT_SERVER)
    @mock.patch(FUCHSIA_NETSTACK_LIST_INTERFACES)
    @mock.patch(FUCHSIA_INIT_NETSTACK)
    def test_fuchsia_get_interface_ip_addresses_full(self, init_mock,
                                                     list_interfaces_mock,
                                                     fuchsia_device_mock):
        init_mock.return_value = None
        list_interfaces_mock.return_value = FUCHSIA_INTERFACES
        fuchsia_device_mock.return_value = None
        self.assertTrue(
            utils.get_interface_ip_addresses(
                FuchsiaDevice({'ip': '192.168.1.1'}), 'eno1') ==
            CORRECT_FULL_IP_LIST)

    @mock.patch(FUCHSIA_INIT_SERVER)
    @mock.patch(FUCHSIA_NETSTACK_LIST_INTERFACES)
    @mock.patch(FUCHSIA_INIT_NETSTACK)
    def test_fuchsia_get_interface_ip_addresses_empty(self, init_mock,
                                                      list_interfaces_mock,
                                                      fuchsia_device_mock):
        init_mock.return_value = None
        list_interfaces_mock.return_value = FUCHSIA_INTERFACES
        fuchsia_device_mock.return_value = None
        self.assertTrue(
            utils.get_interface_ip_addresses(
                FuchsiaDevice({'ip': '192.168.1.1'}), 'wlan1') ==
            CORRECT_EMPTY_IP_LIST)

>>>>>>> 3ebd26ee

if __name__ == '__main__':
    unittest.main()<|MERGE_RESOLUTION|>--- conflicted
+++ resolved
@@ -23,8 +23,152 @@
 from acts import utils
 from acts import signals
 from acts.controllers.adb import AdbError
+from acts.controllers.android_device import AndroidDevice
+from acts.controllers.fuchsia_device import FuchsiaDevice
+from acts.controllers.utils_lib.ssh.connection import SshConnection
+from acts.libs.proc import job
 
 PROVISIONED_STATE_GOOD = 1
+
+MOCK_IP_ADDRESSES = """eno1 100.127.110.79
+eno1 2401:fa00:480:7a00:8d4f:85ff:cc5c:787e
+eno1 2401:fa00:480:7a00:459:b993:fcbf:1419
+eno1 fe80::c66d:3c75:2cec:1d72
+enx00e04c000d06 192.168.42.220
+enx00e04c000d06 fe80::2c68:f1b7:eaaa:52e7"""
+
+MOCK_IFCONFIG_OUTPUT = """eno1: flags=4163<UP,BROADCAST,RUNNING,MULTICAST>  mtu 1500
+        inet 100.127.110.79  netmask 255.255.255.0  broadcast 100.127.110.255
+        inet6 2401:fa00:480:7a00:8d4f:85ff:cc5c:787e  prefixlen 64  scopeid 0x0<global>
+        inet6 fe80::c66d:3c75:2cec:1d72  prefixlen 64  scopeid 0x20<link>
+        inet6 2401:fa00:480:7a00:459:b993:fcbf:1419  prefixlen 64  scopeid 0x0<global>
+        ether 54:b2:03:13:36:05  txqueuelen 1000  (Ethernet)
+        RX packets 32943262  bytes 13324306863 (13.3 GB)
+        RX errors 669  dropped 0  overruns 0  frame 669
+        TX packets 4778580  bytes 3012041798 (3.0 GB)
+        TX errors 0  dropped 0 overruns 0  carrier 0  collisions 0
+        device interrupt 16  memory 0xdf200000-df220000
+
+enx00e04c000d06: flags=4163<UP,BROADCAST,RUNNING,MULTICAST>  mtu 1500
+        inet 192.168.42.220  netmask 255.255.255.0  broadcast 192.168.42.255
+        inet6 fe80::2c68:f1b7:eaaa:52e7  prefixlen 64  scopeid 0x20<link>
+        ether 00:e0:4c:00:0d:06  txqueuelen 1000  (Ethernet)
+        RX packets 10212416  bytes 3204008175 (3.2 GB)
+        RX errors 0  dropped 0  overruns 0  frame 0
+        TX packets 9868425  bytes 5641667955 (5.6 GB)
+        TX errors 0  dropped 0 overruns 0  carrier 0  collisions 0
+
+lo: flags=73<UP,LOOPBACK,RUNNING>  mtu 65536
+        inet 127.0.0.1  netmask 255.0.0.0
+        inet6 ::1  prefixlen 128  scopeid 0x10<host>
+        loop  txqueuelen 1000  (Local Loopback)
+        RX packets 42779835  bytes 6144028882 (6.1 GB)
+        RX errors 0  dropped 0  overruns 0  frame 0
+        TX packets 42779835  bytes 6144028882 (6.1 GB)
+        TX errors 0  dropped 0 overruns 0  carrier 0  collisions 0
+
+"""
+
+FUCHSIA_INTERFACES = {
+    'id':
+    '1',
+    'result': [{
+        'features':
+        4,
+        'filepath':
+        '[none]',
+        'id':
+        1,
+        'ipv4_addresses': [[127, 0, 0, 1]],
+        'ipv6_addresses': [[0, 0, 0, 0, 0, 0, 0, 0, 0, 0, 0, 0, 0, 0, 0, 1]],
+        'is_administrative_status_enabled':
+        True,
+        'is_physical_status_up':
+        True,
+        'mac': [0, 0, 0, 0, 0, 0],
+        'mtu':
+        65536,
+        'name':
+        'lo',
+        'topopath':
+        'loopback'
+    }, {
+        'features':
+        0,
+        'filepath':
+        '/dev/class/ethernet/000',
+        'id':
+        2,
+        'ipv4_addresses': [[100, 127, 110, 79]],
+        'ipv6_addresses':
+        [[254, 128, 0, 0, 0, 0, 0, 0, 198, 109, 60, 117, 44, 236, 29, 114],
+         [36, 1, 250, 0, 4, 128, 122, 0, 141, 79, 133, 255, 204, 92, 120, 126],
+         [36, 1, 250, 0, 4, 128, 122, 0, 4, 89, 185, 147, 252, 191, 20, 25]],
+        'is_administrative_status_enabled':
+        True,
+        'is_physical_status_up':
+        True,
+        'mac': [0, 224, 76, 5, 76, 229],
+        'mtu':
+        1514,
+        'name':
+        'eno1',
+        'topopath':
+        '@/dev/xhci/xhci/usb-bus/001/001/ifc-000/usb-cdc-ecm/ethernet'
+    }, {
+        'features':
+        1,
+        'filepath':
+        '/dev/class/ethernet/001',
+        'id':
+        3,
+        'ipv4_addresses': [],
+        'ipv6_addresses':
+        [[254, 128, 0, 0, 0, 0, 0, 0, 96, 255, 93, 96, 52, 253, 253, 243],
+         [254, 128, 0, 0, 0, 0, 0, 0, 70, 7, 11, 255, 254, 118, 126, 192]],
+        'is_administrative_status_enabled':
+        False,
+        'is_physical_status_up':
+        False,
+        'mac': [68, 7, 11, 118, 126, 192],
+        'mtu':
+        1500,
+        'name':
+        'wlanxc0',
+        'topopath':
+        '@/dev/wifi/wlanphy/wlanif-client/wlan-ethernet/ethernet'
+    }],
+    'error':
+    None
+}
+
+CORRECT_FULL_IP_LIST = {
+    'ipv4_private': [],
+    'ipv4_public': ['100.127.110.79'],
+    'ipv6_link_local': ['fe80:0:0:0:c66d:3c75:2cec:1d72'],
+    'ipv6_private_local': [],
+    'ipv6_public': [
+        '2401:fa00:480:7a00:8d4f:85ff:cc5c:787e',
+        '2401:fa00:480:7a00:459:b993:fcbf:1419'
+    ]
+}
+
+CORRECT_EMPTY_IP_LIST = {
+    'ipv4_private': [],
+    'ipv4_public': [],
+    'ipv6_link_local': [],
+    'ipv6_private_local': [],
+    'ipv6_public': []
+}
+
+FUCHSIA_INIT_SERVER = ('acts.controllers.fuchsia_device.FuchsiaDevice.'
+                       'init_server_connection')
+FUCHSIA_NETSTACK_LIST_INTERFACES = (
+    'acts.controllers.'
+    'fuchsia_lib.netstack.netstack_lib.'
+    'FuchsiaNetstackLib.netstackListInterfaces')
+FUCHSIA_INIT_NETSTACK = ('acts.controllers.fuchsia_lib.netstack.'
+                         'netstack_lib.FuchsiaNetstackLib.init')
 
 
 class ByPassSetupWizardTests(unittest.TestCase):
@@ -126,33 +270,32 @@
 
 class BypassSetupWizardReturn:
     # No complications. Bypass works the first time without issues.
-    NO_COMPLICATIONS = ('Starting: Intent { cmp=com.google.android.setupwizard/'
-                        '.SetupWizardExitActivity }')
+    NO_COMPLICATIONS = (
+        'Starting: Intent { cmp=com.google.android.setupwizard/'
+        '.SetupWizardExitActivity }')
 
     # Fail with doesn't need to be skipped/was skipped already.
     ALREADY_BYPASSED = AdbError('', 'ADB_CMD_OUTPUT:0', 'Error type 3\n'
-                                                        'Error: Activity class',
-                                1)
+                                'Error: Activity class', 1)
     # Fail with different error.
     UNRECOGNIZED_ERR = AdbError('', 'ADB_CMD_OUTPUT:0', 'Error type 4\n'
-                                                        'Error: Activity class',
-                                0)
+                                'Error: Activity class', 0)
     # Fail, get root access, then no complications arise.
-    ROOT_ADB_NO_COMP = AdbError('', 'ADB_CMD_OUTPUT:255',
-                                'Security exception: Permission Denial: '
-                                'starting Intent { flg=0x10000000 '
-                                'cmp=com.google.android.setupwizard/'
-                                '.SetupWizardExitActivity } from null '
-                                '(pid=5045, uid=2000) not exported from uid '
-                                '10000', 0)
+    ROOT_ADB_NO_COMP = AdbError(
+        '', 'ADB_CMD_OUTPUT:255', 'Security exception: Permission Denial: '
+        'starting Intent { flg=0x10000000 '
+        'cmp=com.google.android.setupwizard/'
+        '.SetupWizardExitActivity } from null '
+        '(pid=5045, uid=2000) not exported from uid '
+        '10000', 0)
     # Even with root access, the bypass setup wizard doesn't need to be skipped.
-    ROOT_ADB_SKIPPED = AdbError('', 'ADB_CMD_OUTPUT:255',
-                                'Security exception: Permission Denial: '
-                                'starting Intent { flg=0x10000000 '
-                                'cmp=com.google.android.setupwizard/'
-                                '.SetupWizardExitActivity } from null '
-                                '(pid=5045, uid=2000) not exported from '
-                                'uid 10000', 0)
+    ROOT_ADB_SKIPPED = AdbError(
+        '', 'ADB_CMD_OUTPUT:255', 'Security exception: Permission Denial: '
+        'starting Intent { flg=0x10000000 '
+        'cmp=com.google.android.setupwizard/'
+        '.SetupWizardExitActivity } from null '
+        '(pid=5045, uid=2000) not exported from '
+        'uid 10000', 0)
     # Even with root access, the bypass setup wizard fails
     ROOT_ADB_FAILS = AdbError(
         '', 'ADB_CMD_OUTPUT:255',
@@ -173,7 +316,8 @@
     def function_raises_passed_in_exception_type(exception_type):
         raise exception_type
 
-    def test_run_concurrent_actions_no_raise_returns_proper_return_values(self):
+    def test_run_concurrent_actions_no_raise_returns_proper_return_values(
+        self):
         """Tests run_concurrent_actions_no_raise returns in the correct order.
 
         Each function passed into run_concurrent_actions_no_raise returns the
@@ -182,8 +326,7 @@
         ret_values = utils.run_concurrent_actions_no_raise(
             lambda: self.function_returns_passed_in_arg('ARG1'),
             lambda: self.function_returns_passed_in_arg('ARG2'),
-            lambda: self.function_returns_passed_in_arg('ARG3')
-        )
+            lambda: self.function_returns_passed_in_arg('ARG3'))
 
         self.assertEqual(len(ret_values), 3)
         self.assertEqual(ret_values[0], 'ARG1')
@@ -199,8 +342,7 @@
         """
         ret_values = utils.run_concurrent_actions_no_raise(
             lambda: self.function_raises_passed_in_exception_type(IndexError),
-            lambda: self.function_raises_passed_in_exception_type(KeyError)
-        )
+            lambda: self.function_raises_passed_in_exception_type(KeyError))
 
         self.assertEqual(len(ret_values), 2)
         self.assertEqual(ret_values[0].__class__, IndexError)
@@ -216,8 +358,7 @@
         ret_values = utils.run_concurrent_actions(
             lambda: self.function_returns_passed_in_arg('ARG1'),
             lambda: self.function_returns_passed_in_arg('ARG2'),
-            lambda: self.function_returns_passed_in_arg('ARG3')
-        )
+            lambda: self.function_returns_passed_in_arg('ARG3'))
 
         self.assertEqual(len(ret_values), 3)
         self.assertEqual(ret_values[0], 'ARG1')
@@ -228,25 +369,24 @@
         """Tests run_concurrent_actions raises exceptions from given actions."""
         with self.assertRaises(KeyError):
             utils.run_concurrent_actions(
-                lambda: self.function_returns_passed_in_arg('ARG1'),
-                lambda: self.function_raises_passed_in_exception_type(KeyError)
-            )
+                lambda: self.function_returns_passed_in_arg('ARG1'), lambda:
+                self.function_raises_passed_in_exception_type(KeyError))
 
     def test_test_concurrent_actions_raises_non_test_failure(self):
         """Tests test_concurrent_actions raises the given exception."""
         with self.assertRaises(KeyError):
             utils.test_concurrent_actions(
-                lambda: self.function_raises_passed_in_exception_type(KeyError),
-                failure_exceptions=signals.TestFailure
-            )
+                lambda: self.function_raises_passed_in_exception_type(KeyError
+                                                                      ),
+                failure_exceptions=signals.TestFailure)
 
     def test_test_concurrent_actions_raises_test_failure(self):
         """Tests test_concurrent_actions raises the given exception."""
         with self.assertRaises(signals.TestFailure):
             utils.test_concurrent_actions(
-                lambda: self.function_raises_passed_in_exception_type(KeyError),
-                failure_exceptions=KeyError
-            )
+                lambda: self.function_raises_passed_in_exception_type(KeyError
+                                                                      ),
+                failure_exceptions=KeyError)
 
 
 class SuppressLogOutputTest(unittest.TestCase):
@@ -256,14 +396,17 @@
         """Tests that the SuppressLogOutput context manager removes handlers
         of the specified levels upon entry and re-adds handlers upon exit.
         """
-        handlers = [logging.NullHandler(level=lvl) for lvl in
-                    (logging.DEBUG, logging.INFO, logging.ERROR)]
+        handlers = [
+            logging.NullHandler(level=lvl)
+            for lvl in (logging.DEBUG, logging.INFO, logging.ERROR)
+        ]
         log = logging.getLogger('test_log')
         for handler in handlers:
             log.addHandler(handler)
         with utils.SuppressLogOutput(log, [logging.INFO, logging.ERROR]):
             self.assertTrue(
-                any(handler.level == logging.DEBUG for handler in log.handlers))
+                any(handler.level == logging.DEBUG
+                    for handler in log.handlers))
             self.assertFalse(
                 any(handler.level in (logging.INFO, logging.ERROR)
                     for handler in log.handlers))
@@ -316,8 +459,6 @@
         ip_address = 'fdsafdsafdsafdsf'
         self.assertFalse(utils.is_valid_ipv6_address(ip_address))
 
-<<<<<<< HEAD
-=======
     @mock.patch('acts.libs.proc.job.run')
     def test_local_get_interface_ip_addresses_full(self, job_mock):
         job_mock.side_effect = [
@@ -366,16 +507,16 @@
             utils.get_interface_ip_addresses(SshConnection('mock_settings'),
                                              'wlan1') == CORRECT_EMPTY_IP_LIST)
 
-    @mock.patch('acts.controllers.adb.AdbProxy')
+    @mock.patch('acts.controllers.adb.AdbProxy.shell')
     def test_android_get_interface_ip_addresses_full(self, adb_mock):
-        adb_mock().shell.side_effect = [MOCK_IP_ADDRESSES, MOCK_IFCONFIG_OUTPUT]
+        adb_mock.side_effect = [MOCK_IP_ADDRESSES, MOCK_IFCONFIG_OUTPUT]
         self.assertTrue(
             utils.get_interface_ip_addresses(AndroidDevice(), 'eno1') ==
             CORRECT_FULL_IP_LIST)
 
-    @mock.patch('acts.controllers.adb.AdbProxy')
+    @mock.patch('acts.controllers.adb.AdbProxy.shell')
     def test_android_get_interface_ip_addresses_empty(self, adb_mock):
-        adb_mock().shell.side_effect = [MOCK_IP_ADDRESSES, MOCK_IFCONFIG_OUTPUT]
+        adb_mock.side_effect = [MOCK_IP_ADDRESSES, MOCK_IFCONFIG_OUTPUT]
         self.assertTrue(
             utils.get_interface_ip_addresses(AndroidDevice(), 'wlan1') ==
             CORRECT_EMPTY_IP_LIST)
@@ -408,7 +549,6 @@
                 FuchsiaDevice({'ip': '192.168.1.1'}), 'wlan1') ==
             CORRECT_EMPTY_IP_LIST)
 
->>>>>>> 3ebd26ee
 
 if __name__ == '__main__':
     unittest.main()