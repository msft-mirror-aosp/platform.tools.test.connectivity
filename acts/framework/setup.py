#!/usr/bin/env python3
#
# Copyright 2017 - The Android Open Source Project
#
# Licensed under the Apache License, Version 2.0 (the "License");
# you may not use this file except in compliance with the License.
# You may obtain a copy of the License at
#
#     http://www.apache.org/licenses/LICENSE-2.0
#
# Unless required by applicable law or agreed to in writing, software
# distributed under the License is distributed on an "AS IS" BASIS,
# WITHOUT WARRANTIES OR CONDITIONS OF ANY KIND, either express or implied.
# See the License for the specific language governing permissions and
# limitations under the License.

from distutils import cmd
from distutils import log
import os
import shutil
import setuptools
from setuptools.command import test
import sys

install_requires = [
    # Future needs to have a newer version that contains urllib.
    'future>=0.16.0',
    # mock-1.0.1 is the last version compatible with setuptools <17.1,
    # which is what comes with Ubuntu 14.04 LTS.
    'mock<=1.0.1',
    'numpy',
    'pyserial',
    'shellescape>=3.4.1',
    'protobuf',
<<<<<<< HEAD
    'retry',
=======
    'requests',
>>>>>>> a59275df
    'roman',
    'scapy-python3',
    'pylibftdi',
    'xlsxwriter',
<<<<<<< HEAD
    'colorama'
=======
>>>>>>> a59275df
]

if sys.version_info < (3, ):
    install_requires.append('enum34')
    install_requires.append('statistics')
    # "futures" is needed for py2 compatibility and it only works in 2.7
    install_requires.append('futures')
    install_requires.append('py2-ipaddress')
    install_requires.append('subprocess32')


class PyTest(test.test):
    """Class used to execute unit tests using PyTest. This allows us to execute
    unit tests without having to install the package.
    """

    def finalize_options(self):
        test.test.finalize_options(self)
        self.test_args = ['-x', "tests"]
        self.test_suite = True

    def run_tests(self):
        import pytest
        errno = pytest.main(self.test_args)
        sys.exit(errno)


class ActsInstallDependencies(cmd.Command):
    """Installs only required packages

    Installs all required packages for acts to work. Rather than using the
    normal install system which creates links with the python egg, pip is
    used to install the packages.
    """

    description = 'Install dependencies needed for acts to run on this machine.'
    user_options = []

    def initialize_options(self):
        pass

    def finalize_options(self):
        pass

    def run(self):
        import pip
        pip.main(['install', '--upgrade', 'pip'])
        required_packages = self.distribution.install_requires

        for package in required_packages:
            self.announce('Installing %s...' % package, log.INFO)
            pip.main(['install', '-v', '--no-cache-dir', package])

        self.announce('Dependencies installed.')


class ActsUninstall(cmd.Command):
    """Acts uninstaller.

    Uninstalls acts from the current version of python. This will attempt to
    import acts from any of the python egg locations. If it finds an import
    it will use the modules file location to delete it. This is repeated until
    acts can no longer be imported and thus is uninstalled.
    """

    description = 'Uninstall acts from the local machine.'
    user_options = []

    def initialize_options(self):
        pass

    def finalize_options(self):
        pass

    def uninstall_acts_module(self, acts_module):
        """Uninstalls acts from a module.

        Args:
            acts_module: The acts module to uninstall.
        """
        for acts_install_dir in acts_module.__path__:
            self.announce('Deleting acts from: %s' % acts_install_dir,
                          log.INFO)
            shutil.rmtree(acts_install_dir)

    def run(self):
        """Entry point for the uninstaller."""
        # Remove the working directory from the python path. This ensures that
        # Source code is not accidentally targeted.
        our_dir = os.path.abspath(os.path.dirname(__file__))
        if our_dir in sys.path:
            sys.path.remove(our_dir)

        if os.getcwd() in sys.path:
            sys.path.remove(os.getcwd())

        try:
            import acts as acts_module
        except ImportError:
            self.announce(
                'Acts is not installed, nothing to uninstall.',
                level=log.ERROR)
            return

        while acts_module:
            self.uninstall_acts_module(acts_module)
            try:
                del sys.modules['acts']
                import acts as acts_module
            except ImportError:
                acts_module = None

        self.announce('Finished uninstalling acts.')


def main():
    setuptools.setup(
        name='acts',
        version='0.9',
        description='Android Comms Test Suite',
        license='Apache2.0',
        packages=setuptools.find_packages(),
        include_package_data=False,
        tests_require=['pytest'],
        install_requires=install_requires,
        scripts=['acts/bin/act.py', 'acts/bin/monsoon.py'],
        cmdclass={
            'test': PyTest,
            'install_deps': ActsInstallDependencies,
            'uninstall': ActsUninstall
        },
        url="http://www.android.com/")

    if {'-u', '--uninstall', 'uninstall'}.intersection(sys.argv):
        act_path = '/usr/local/bin/act.py'
        if os.path.islink(act_path):
            os.unlink(act_path)
        elif os.path.exists(act_path):
            os.remove(act_path)


if __name__ == '__main__':
    main()<|MERGE_RESOLUTION|>--- conflicted
+++ resolved
@@ -32,19 +32,14 @@
     'pyserial',
     'shellescape>=3.4.1',
     'protobuf',
-<<<<<<< HEAD
     'retry',
-=======
     'requests',
->>>>>>> a59275df
     'roman',
     'scapy-python3',
     'pylibftdi',
     'xlsxwriter',
-<<<<<<< HEAD
+    # TODO(markdr): b/113719194: Remove this module
     'colorama'
-=======
->>>>>>> a59275df
 ]
 
 if sys.version_info < (3, ):
