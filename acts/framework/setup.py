--- conflicted
+++ resolved
@@ -32,11 +32,6 @@
     'numpy',
     'pyserial',
     'pyyaml>=5.1',
-<<<<<<< HEAD
-    'tzlocal',
-    'shellescape>=3.4.1',
-=======
->>>>>>> 58158d92
     'protobuf',
     'retry',
     'requests',
